<<<<<<< HEAD
import fs from 'fs';
import path from 'path';

import { env } from '../env.js';

const HISTORY_FILE = path.join(env.continueHome, 'input_history.json');
=======
import fs from "fs";
import os from "os";
import path from "path";

const HISTORY_FILE = path.join(os.homedir(), ".continue", "input_history.json");
>>>>>>> 9100a37c
const MAX_HISTORY_SIZE = 1000;

export interface InputHistoryEntry {
  text: string;
  timestamp: number;
}

export class InputHistory {
  private history: InputHistoryEntry[] = [];
  private currentIndex: number = -1;
  private originalInput: string = "";

  constructor() {
    this.loadHistory();
  }

  private loadHistory(): void {
    try {
      const dir = path.dirname(HISTORY_FILE);
      if (!fs.existsSync(dir)) {
        fs.mkdirSync(dir, { recursive: true });
      }

      if (fs.existsSync(HISTORY_FILE)) {
        const data = fs.readFileSync(HISTORY_FILE, "utf8");
        this.history = JSON.parse(data);
      }
    } catch (error) {
      console.error("Failed to load input history:", error);
      this.history = [];
    }
  }

  private saveHistory(): void {
    try {
      const dir = path.dirname(HISTORY_FILE);
      if (!fs.existsSync(dir)) {
        fs.mkdirSync(dir, { recursive: true });
      }

      fs.writeFileSync(HISTORY_FILE, JSON.stringify(this.history, null, 2));
    } catch (error) {
      console.error("Failed to save input history:", error);
    }
  }

  addEntry(text: string): void {
    if (!text.trim()) return;

    // Remove duplicate if it exists
    this.history = this.history.filter((entry) => entry.text !== text);

    // Add new entry at the beginning
    this.history.unshift({
      text,
      timestamp: Date.now(),
    });

    // Limit history size
    if (this.history.length > MAX_HISTORY_SIZE) {
      this.history = this.history.slice(0, MAX_HISTORY_SIZE);
    }

    this.saveHistory();
    this.resetNavigation();
  }

  navigateUp(currentInput: string): string | null {
    if (this.history.length === 0) return null;

    // Store original input on first navigation
    if (this.currentIndex === -1) {
      this.originalInput = currentInput;
      this.currentIndex = 0;
    } else if (this.currentIndex < this.history.length - 1) {
      this.currentIndex++;
    }

    return this.history[this.currentIndex]?.text || null;
  }

  navigateDown(): string | null {
    if (this.currentIndex === -1) return null;

    if (this.currentIndex > 0) {
      this.currentIndex--;
      return this.history[this.currentIndex]?.text || null;
    } else {
      // Return to original input
      this.resetNavigation();
      return this.originalInput;
    }
  }

  resetNavigation(): void {
    this.currentIndex = -1;
    this.originalInput = "";
  }

  getHistory(): InputHistoryEntry[] {
    return [...this.history];
  }

  clearHistory(): void {
    this.history = [];
    this.resetNavigation();
    this.saveHistory();
  }
}<|MERGE_RESOLUTION|>--- conflicted
+++ resolved
@@ -1,17 +1,9 @@
-<<<<<<< HEAD
 import fs from 'fs';
 import path from 'path';
 
 import { env } from '../env.js';
 
 const HISTORY_FILE = path.join(env.continueHome, 'input_history.json');
-=======
-import fs from "fs";
-import os from "os";
-import path from "path";
-
-const HISTORY_FILE = path.join(os.homedir(), ".continue", "input_history.json");
->>>>>>> 9100a37c
 const MAX_HISTORY_SIZE = 1000;
 
 export interface InputHistoryEntry {
