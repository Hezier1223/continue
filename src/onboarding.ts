--- conflicted
+++ resolved
@@ -112,9 +112,8 @@
 ): Promise<OnboardingResult> {
   // Step 1: Check if --config flag is provided
   if (configPath) {
-<<<<<<< HEAD
-    try {
-      let result = await initialize(authConfig, configPath);
+    try {
+      const result = await initialize(authConfig, configPath);
       // Inject rules into the config if provided
       if (rules && rules.length > 0) {
         result.config = await injectRulesIntoConfig(result.config, rules);
@@ -124,12 +123,6 @@
       // If user explicitly provided --config flag, fail loudly instead of falling back
       const errorMessage = error instanceof Error ? error.message : String(error);
       throw new Error(`Failed to load config from "${configPath}": ${errorMessage}`);
-=======
-    const result = await initialize(authConfig, configPath);
-    // Inject rules into the config if provided
-    if (rules && rules.length > 0) {
-      result.config = await injectRulesIntoConfig(result.config, rules);
->>>>>>> ee34a701
     }
   }
 
