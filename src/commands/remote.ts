--- conflicted
+++ resolved
@@ -13,11 +13,7 @@
 
 export async function remote(
   prompt: string | undefined,
-<<<<<<< HEAD
   options: { url?: string; idempotencyKey?: string } = {}
-=======
-  options: { url?: string } = {},
->>>>>>> 37717b4c
 ) {
   // If --url is provided, connect directly to that URL
   if (options.url) {
