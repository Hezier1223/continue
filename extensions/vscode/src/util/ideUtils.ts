import path from "node:path";
import type { FileEdit, RangeInFile, Thread } from "core";
import { defaultIgnoreFile } from "core/indexing/ignore";
import * as vscode from "vscode";
import { threadStopped } from "../debug/debug";
import { VsCodeExtension } from "../extension/vscodeExtension";
import { GitExtension, Repository } from "../otherExtensions/git";
import {
  type SuggestionRanges,
  acceptSuggestionCommand,
  editorSuggestionsLocked,
  rejectSuggestionCommand,
  showSuggestion as showSuggestionInEditor,
} from "../suggestions";
import { traverseDirectory } from "./traverseDirectory";
import {
  getUniqueId,
  openEditorAndRevealRange,
  uriFromFilePath,
} from "./vscode";

const util = require("node:util");
const asyncExec = util.promisify(require("node:child_process").exec);

export class VsCodeIdeUtils {
  visibleMessages: Set<string> = new Set();

  async gotoDefinition(
    filepath: string,
    position: vscode.Position,
  ): Promise<vscode.Location[]> {
    const locations: vscode.Location[] = await vscode.commands.executeCommand(
      "vscode.executeDefinitionProvider",
      uriFromFilePath(filepath),
      position,
    );
    return locations;
  }

  async documentSymbol(filepath: string): Promise<vscode.DocumentSymbol[]> {
    return await vscode.commands.executeCommand(
      "vscode.executeDocumentSymbolProvider",
      uriFromFilePath(filepath),
    );
  }

  async references(
    filepath: string,
    position: vscode.Position,
  ): Promise<vscode.Location[]> {
    return await vscode.commands.executeCommand(
      "vscode.executeReferenceProvider",
      uriFromFilePath(filepath),
      position,
    );
  }

  async foldingRanges(filepath: string): Promise<vscode.FoldingRange[]> {
    return await vscode.commands.executeCommand(
      "vscode.executeFoldingRangeProvider",
      uriFromFilePath(filepath),
    );
  }

  getWorkspaceDirectories(): string[] {
    return (
      vscode.workspace.workspaceFolders?.map((folder) => folder.uri.fsPath) ||
      []
    );
  }

  getUniqueId() {
    return getUniqueId();
  }

  // ------------------------------------ //
  // On message handlers

  private _lastDecorationType: vscode.TextEditorDecorationType | null = null;
  async highlightCode(rangeInFile: RangeInFile, color: string) {
    const range = new vscode.Range(
      rangeInFile.range.start.line,
      rangeInFile.range.start.character,
      rangeInFile.range.end.line,
      rangeInFile.range.end.character,
    );
    const editor = await openEditorAndRevealRange(
      rangeInFile.filepath,
      range,
      vscode.ViewColumn.One,
    );
    if (editor) {
      const decorationType = vscode.window.createTextEditorDecorationType({
        backgroundColor: color,
        isWholeLine: true,
      });
      editor.setDecorations(decorationType, [range]);

      const cursorDisposable = vscode.window.onDidChangeTextEditorSelection(
        (event) => {
          if (event.textEditor.document.uri.fsPath === rangeInFile.filepath) {
            cursorDisposable.dispose();
            editor.setDecorations(decorationType, []);
          }
        },
      );

      setTimeout(() => {
        cursorDisposable.dispose();
        editor.setDecorations(decorationType, []);
      }, 2500);

      if (this._lastDecorationType) {
        editor.setDecorations(this._lastDecorationType, []);
      }
      this._lastDecorationType = decorationType;
    }
  }

  showSuggestion(edit: FileEdit) {
    // showSuggestion already exists
    showSuggestionInEditor(
      edit.filepath,
      new vscode.Range(
        edit.range.start.line,
        edit.range.start.character,
        edit.range.end.line,
        edit.range.end.character,
      ),
      edit.replacement,
    );
  }

  showMultiFileEdit(edits: FileEdit[]) {
    vscode.commands.executeCommand("workbench.action.closeAuxiliaryBar");
    const panel = vscode.window.createWebviewPanel(
      "continue.continueGUIView",
      "Continue",
      vscode.ViewColumn.One,
    );
    // panel.webview.html = this.sidebar.getSidebarContent(
    //   extensionContext,
    //   panel,
    //   this.ide,
    //   "/monaco",
    //   edits
    // );
  }

  openFile(filepath: string, range?: vscode.Range) {
    // vscode has a builtin open/get open files
    return openEditorAndRevealRange(filepath, range, vscode.ViewColumn.One);
  }

  async fileExists(filepath: string): Promise<boolean> {
    try {
      await vscode.workspace.fs.stat(uriFromFilePath(filepath));
      return true;
    } catch {
      return false;
    }
  }

  showVirtualFile(name: string, contents: string) {
    vscode.workspace
      .openTextDocument(
        vscode.Uri.parse(
          `${
            VsCodeExtension.continueVirtualDocumentScheme
          }:${encodeURIComponent(name)}?${encodeURIComponent(contents)}`,
        ),
      )
      .then((doc) => {
        vscode.window.showTextDocument(doc, { preview: false });
      });
  }

  setSuggestionsLocked(filepath: string, locked: boolean) {
    editorSuggestionsLocked.set(filepath, locked);
    // TODO: Rerender?
  }

  async getUserSecret(key: string) {
    // Check if secret already exists in VS Code settings (global)
    let secret = vscode.workspace.getConfiguration("continue").get(key);
    if (typeof secret !== "undefined" && secret !== null) {
      return secret;
    }

    // If not, ask user for secret
    secret = await vscode.window.showInputBox({
      prompt: `Either enter secret for ${key} or press enter to try Continue for free.`,
      password: true,
    });

    // Add secret to VS Code settings
    vscode.workspace
      .getConfiguration("continue")
      .update(key, secret, vscode.ConfigurationTarget.Global);

    return secret;
  }

  // ------------------------------------ //
  // Initiate Request

  acceptRejectSuggestion(accept: boolean, key: SuggestionRanges) {
    if (accept) {
      acceptSuggestionCommand(key);
    } else {
      rejectSuggestionCommand(key);
    }
  }

  // ------------------------------------ //
  // Respond to request

  // Checks to see if the editor is a code editor.
  // In some cases vscode.window.visibleTextEditors can return non-code editors
  // e.g. terminal editors in side-by-side mode
  private documentIsCode(document: vscode.TextDocument) {
    return document.uri.scheme === "file";
  }

  getOpenFiles(): string[] {
    return vscode.workspace.textDocuments
      .filter((document) => this.documentIsCode(document))
      .map((document) => {
        return document.uri.fsPath;
      });
  }

  getVisibleFiles(): string[] {
    return vscode.window.visibleTextEditors
      .filter((editor) => this.documentIsCode(editor.document))
      .map((editor) => {
        return editor.document.uri.fsPath;
      });
  }

  saveFile(filepath: string) {
    vscode.window.visibleTextEditors
      .filter((editor) => this.documentIsCode(editor.document))
      .forEach((editor) => {
        if (editor.document.uri.fsPath === filepath) {
          editor.document.save();
        }
      });
  }

  async getDirectoryContents(
    directory: string,
    recursive: boolean,
  ): Promise<string[]> {
    if (!recursive) {
      return (
        await vscode.workspace.fs.readDirectory(uriFromFilePath(directory))
      )
        .filter(([name, type]) => {
          type === vscode.FileType.File && !defaultIgnoreFile.ignores(name);
        })
        .map(([name, type]) => path.join(directory, name));
    }

    const allFiles: string[] = [];
    const gitRoot = await this.getGitRoot(directory);
    let onlyThisDirectory = undefined;
    if (gitRoot) {
      onlyThisDirectory = directory.slice(gitRoot.length).split(path.sep);
      if (onlyThisDirectory[0] === "") {
        onlyThisDirectory.shift();
      }
    }
    for await (const file of traverseDirectory(
      gitRoot ?? directory,
      [],
      true,
      gitRoot === directory ? undefined : onlyThisDirectory,
    )) {
      allFiles.push(file);
    }
    return allFiles;
  }

  getAbsolutePath(filepath: string): string {
    const workspaceDirectories = this.getWorkspaceDirectories();
    if (!path.isAbsolute(filepath) && workspaceDirectories.length === 1) {
      return path.join(workspaceDirectories[0], filepath);
    } else {
      return filepath;
    }
  }

  private static MAX_BYTES = 100000;

  async readFile(filepath: string): Promise<string> {
    try {
      filepath = this.getAbsolutePath(filepath);
      const uri = uriFromFilePath(filepath);

      // Check first whether it's an open document
      const openTextDocument = vscode.workspace.textDocuments.find(
        (doc) => doc.uri.fsPath === uri.fsPath,
      );
      if (openTextDocument !== undefined) {
        return openTextDocument.getText();
      }

      const fileStats = await vscode.workspace.fs.stat(
        uriFromFilePath(filepath),
      );
      if (fileStats.size > 10 * VsCodeIdeUtils.MAX_BYTES) {
        return "";
      }

      const bytes = await vscode.workspace.fs.readFile(uri);

      // Truncate the buffer to the first MAX_BYTES
      const truncatedBytes = bytes.slice(0, VsCodeIdeUtils.MAX_BYTES);
      const contents = new TextDecoder().decode(truncatedBytes);
      return contents;
    } catch {
      return "";
    }
  }

  async readRangeInFile(
    filepath: string,
    range: vscode.Range,
  ): Promise<string> {
    const contents = new TextDecoder().decode(
      await vscode.workspace.fs.readFile(vscode.Uri.file(filepath)),
    );
    const lines = contents.split("\n");
    return `${lines
      .slice(range.start.line, range.end.line)
      .join("\n")}\n${lines[
      range.end.line < lines.length - 1 ? range.end.line : lines.length - 1
    ].slice(0, range.end.character)}`;
  }

  async getTerminalContents(commands = -1): Promise<string> {
    const tempCopyBuffer = await vscode.env.clipboard.readText();
    if (commands < 0) {
      await vscode.commands.executeCommand(
        "workbench.action.terminal.selectAll",
      );
    } else {
      for (let i = 0; i < commands; i++) {
        await vscode.commands.executeCommand(
          "workbench.action.terminal.selectToPreviousCommand",
        );
      }
    }
    await vscode.commands.executeCommand(
      "workbench.action.terminal.copySelection",
    );
    await vscode.commands.executeCommand(
      "workbench.action.terminal.clearSelection",
    );
    const terminalContents = await vscode.env.clipboard.readText();
    await vscode.env.clipboard.writeText(tempCopyBuffer);

    if (tempCopyBuffer === terminalContents) {
      // This means there is no terminal open to select text from
      return "";
    }
    return terminalContents;
  }

  private async _getThreads(session: vscode.DebugSession) {
    const threadsResponse = await session.customRequest("threads");
    const threads = threadsResponse.threads.filter((thread: any) =>
      threadStopped.get(thread.id),
    );
    threads.sort((a: any, b: any) => a.id - b.id);
    threadsResponse.threads = threads;

    return threadsResponse;
  }

  async getAvailableThreads(): Promise<Thread[]> {
    const session = vscode.debug.activeDebugSession;
    if (!session) return [];

    const threadsResponse = await this._getThreads(session);
    return threadsResponse.threads;
  }

  async getDebugLocals(threadIndex = 0): Promise<string> {
    const session = vscode.debug.activeDebugSession;

    if (!session) {
      vscode.window.showWarningMessage(
        "No active debug session found, therefore no debug context will be provided for the llm.",
      );
      return "";
    }

    const variablesResponse = await session
      .customRequest("stackTrace", {
        threadId: threadIndex,
        startFrame: 0,
      })
      .then((traceResponse) =>
        session.customRequest("scopes", {
          frameId: traceResponse.stackFrames[0].id,
        }),
      )
      .then((scopesResponse) =>
        session.customRequest("variables", {
          variablesReference: scopesResponse.scopes[0].variablesReference,
        }),
      );

    const variableContext = variablesResponse.variables
      .filter((variable: any) => variable.type !== "global")
      .reduce(
        (acc: any, variable: any) =>
          `${acc}\nname: ${variable.name}, type: ${variable.type}, ` +
          `value: ${variable.value}`,
        "",
      );

    return variableContext;
  }

  async getTopLevelCallStackSources(
    threadIndex: number,
    stackDepth = 3,
  ): Promise<string[]> {
    const session = vscode.debug.activeDebugSession;
    if (!session) return [];

    const sourcesPromises = await session
      .customRequest("stackTrace", {
        threadId: threadIndex,
        startFrame: 0,
      })
      .then((traceResponse) =>
        traceResponse.stackFrames
          .slice(0, stackDepth)
          .map(async (stackFrame: any) => {
            const scopeResponse = await session.customRequest("scopes", {
              frameId: stackFrame.id,
            });

            const scope = scopeResponse.scopes[0];

            return await this.retrieveSource(scope.source ? scope : stackFrame);
          }),
      );

    return Promise.all(sourcesPromises);
  }

  private async retrieveSource(sourceContainer: any): Promise<string> {
    if (!sourceContainer.source) return "";

    const sourceRef = sourceContainer.source.sourceReference;
    if (sourceRef && sourceRef > 0) {
      // according to the spec, source might be ony available in a debug session
      // not yet able to test this branch
      const sourceResponse =
        await vscode.debug.activeDebugSession?.customRequest("source", {
          source: sourceContainer.source,
          sourceReference: sourceRef,
        });
      return sourceResponse.content;
    } else if (sourceContainer.line && sourceContainer.endLine) {
      return await this.readRangeInFile(
        sourceContainer.source.path,
        new vscode.Range(
          sourceContainer.line - 1, // The line number from scope response starts from 1
          sourceContainer.column,
          sourceContainer.endLine - 1,
          sourceContainer.endColumn,
        ),
      );
    } else if (sourceContainer.line)
      // fall back to 5 line of context
      return await this.readRangeInFile(
        sourceContainer.source.path,
        new vscode.Range(
          sourceContainer.line - 3,
          0,
          sourceContainer.line + 2,
          0,
        ),
      );
    else return "unavailable";
  }

  private async _getRepo(
    forDirectory: vscode.Uri,
  ): Promise<Repository | undefined> {
    // Use the native git extension to get the branch name
    const extension =
      vscode.extensions.getExtension<GitExtension>("vscode.git");
    if (
      typeof extension === "undefined" ||
      !extension.isActive ||
      typeof vscode.workspace.workspaceFolders === "undefined"
    ) {
      return undefined;
    }

    try {
      const git = extension.exports.getAPI(1);
      return git.getRepository(forDirectory) ?? undefined;
    } catch (e) {
      this._repoWasNone = true;
      console.warn("Git not found: ", e);
      return undefined;
    }
  }

<<<<<<< HEAD
  private _repoWasNone = false;
  async getRepo(forDirectory: vscode.Uri): Promise<any | undefined> {
=======
  private _repoWasNone: boolean = false;
  async getRepo(forDirectory: vscode.Uri): Promise<Repository | undefined> {
>>>>>>> 3c954dd8
    let repo = await this._getRepo(forDirectory);

    let i = 0;
    while (!repo?.state?.HEAD?.name) {
      if (this._repoWasNone) return undefined;

      await new Promise((resolve) => setTimeout(resolve, 1000));
      i++;
      if (i >= 20) {
        this._repoWasNone = true;
        return undefined;
      }
      repo = await this._getRepo(forDirectory);
    }
    return repo;
  }

  async getGitRoot(forDirectory: string): Promise<string | undefined> {
    const repo = await this.getRepo(vscode.Uri.file(forDirectory));
    return repo?.rootUri?.fsPath;
  }

  async getBranch(forDirectory: vscode.Uri) {
    const repo = await this.getRepo(forDirectory);
    if (repo?.state?.HEAD?.name === undefined) {
      try {
        const { stdout } = await asyncExec("git rev-parse --abbrev-ref HEAD", {
          cwd: forDirectory.fsPath,
        });
        return stdout?.trim() || "NONE";
      } catch (e) {
        return "NONE";
      }
    }

    return repo?.state?.HEAD?.name || "NONE";
  }

  async getDiff(): Promise<string> {
<<<<<<< HEAD
    const diffs = [];
=======
    let diffs: string[] = [];
    let repos = [];
>>>>>>> 3c954dd8

    for (const dir of this.getWorkspaceDirectories()) {
      const repo = await this.getRepo(vscode.Uri.file(dir));
      if (!repo) {
        continue;
      }

      repos.push(repo.state.HEAD?.name);
      diffs.push(await repo.diff());
    }

    const fullDiff = diffs.join("\n\n");
    if (fullDiff.trim() === "") {
      console.log(`Diff empty for repos: ${repos}`);
    }
    return fullDiff;
  }

  getHighlightedCode(): RangeInFile[] {
    // TODO
    const rangeInFiles: RangeInFile[] = [];
    vscode.window.visibleTextEditors
      .filter((editor) => this.documentIsCode(editor.document))
      .forEach((editor) => {
        editor.selections.forEach((selection) => {
          // if (!selection.isEmpty) {
          rangeInFiles.push({
            filepath: editor.document.uri.fsPath,
            range: {
              start: {
                line: selection.start.line,
                character: selection.start.character,
              },
              end: {
                line: selection.end.line,
                character: selection.end.character,
              },
            },
          });
          // }
        });
      });
    return rangeInFiles;
  }
}<|MERGE_RESOLUTION|>--- conflicted
+++ resolved
@@ -1,16 +1,16 @@
-import path from "node:path";
 import type { FileEdit, RangeInFile, Thread } from "core";
 import { defaultIgnoreFile } from "core/indexing/ignore";
+import path from "node:path";
 import * as vscode from "vscode";
 import { threadStopped } from "../debug/debug";
 import { VsCodeExtension } from "../extension/vscodeExtension";
 import { GitExtension, Repository } from "../otherExtensions/git";
 import {
-  type SuggestionRanges,
   acceptSuggestionCommand,
   editorSuggestionsLocked,
   rejectSuggestionCommand,
   showSuggestion as showSuggestionInEditor,
+  type SuggestionRanges,
 } from "../suggestions";
 import { traverseDirectory } from "./traverseDirectory";
 import {
@@ -515,13 +515,8 @@
     }
   }
 
-<<<<<<< HEAD
-  private _repoWasNone = false;
-  async getRepo(forDirectory: vscode.Uri): Promise<any | undefined> {
-=======
   private _repoWasNone: boolean = false;
   async getRepo(forDirectory: vscode.Uri): Promise<Repository | undefined> {
->>>>>>> 3c954dd8
     let repo = await this._getRepo(forDirectory);
 
     let i = 0;
@@ -561,12 +556,8 @@
   }
 
   async getDiff(): Promise<string> {
-<<<<<<< HEAD
-    const diffs = [];
-=======
     let diffs: string[] = [];
     let repos = [];
->>>>>>> 3c954dd8
 
     for (const dir of this.getWorkspaceDirectories()) {
       const repo = await this.getRepo(vscode.Uri.file(dir));
