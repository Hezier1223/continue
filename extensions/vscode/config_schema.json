--- conflicted
+++ resolved
@@ -231,13 +231,9 @@
             "function-network",
             "scaleway",
             "relace",
-<<<<<<< HEAD
             "morph",
+            "ovhcloud",
             "venice"
-=======
-            "ovhcloud",
-            "morph"
->>>>>>> ffd0e9c3
           ],
           "markdownEnumDescriptions": [
             "### OpenAI\nUse gpt-4, gpt-3.5-turbo, or any other OpenAI model. See [here](https://openai.com/product#made-for-developers) to obtain an API key.\n\n> [Reference](https://docs.continue.dev/reference/Model%20Providers/openai)",
@@ -285,13 +281,9 @@
             "### Function Network offers private, affordable user-owned AI\nTo get started with Function Network, obtain your API key from [Function Network](https://www.function.network/join-waitlist). Function Network provides a variety of models for chat, completion, and embeddings.",
             "### Scaleway\n Generative APIs are serverless endpoints for the most popular AI models.\nHosted in European data centers and priced competitively per million tokens used, models served by Scaleway are ideal for users requiring low latency, full data privacy, and 100% compliance with EU AI Act. To get access to the Scaleway Generative APIs, read the [Quickstart guide](https://www.scaleway.com/en/docs/ai-data/generative-apis/quickstart/) and get a [valid API key](https://www.scaleway.com/en/docs/identity-and-access-management/iam/how-to/create-api-keys/).",
             "### Relace\n Relace provides a fast apply model. To get started, obtain an API key from [here](https://app.relace.ai/settings/api-keys).",
-<<<<<<< HEAD
             "### Morph\nMorph provides a fast apply model. To get started, obtain an API key from [here](https://morphllm.com/dashboard).",
+            "### OVHcloud AI Endpoints is a serverless inference API that provides access to a curated selection of models (e.g., Llama, Mistral, Qwen, Deepseek). It is designed with security and data privacy in mind and is compliant with GDPR. To get started, create an API key on the OVHcloud [AI Endpoints website](https://endpoints.ai.cloud.ovh.net/). For more information, including pricing, visit the OVHcloud [AI Endpoints product page](https://www.ovhcloud.com/en/public-cloud/ai-endpoints/).",
             "### Venice\n Venice.AI is a privacy-focused generative AI platform, allowing users to interact with open-source LLMs without storing any private user data.\nHosted models support the OpenAI API standard, providing seamless integration for users seeking privacy and flexibility.\nTo get started with the Venice API, either purchase a pro account, stake $VVV for daily inference allotments, or fund your account with USD.\nVisit the [API settings page](https://venice.ai/settings/api) or learn more at the [Venice API documentation](https://venice.ai/api)."
-=======
-            "### OVHcloud AI Endpoints is a serverless inference API that provides access to a curated selection of models (e.g., Llama, Mistral, Qwen, Deepseek). It is designed with security and data privacy in mind and is compliant with GDPR. To get started, create an API key on the OVHcloud [AI Endpoints website](https://endpoints.ai.cloud.ovh.net/). For more information, including pricing, visit the OVHcloud [AI Endpoints product page](https://www.ovhcloud.com/en/public-cloud/ai-endpoints/).",
-            "### Morph\nMorph provides a fast apply model. To get started, obtain an API key from [here](https://morphllm.com/dashboard)."
->>>>>>> ffd0e9c3
           ],
           "type": "string"
         },
@@ -527,11 +519,8 @@
                   "xAI",
                   "kindo",
                   "scaleway",
-<<<<<<< HEAD
+                  "ovhcloud",
                   "venice"
-=======
-                  "ovhcloud"
->>>>>>> ffd0e9c3
                 ]
               }
             },
