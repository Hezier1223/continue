package com.github.continuedev.continueintellijextension.editor

import com.github.continuedev.continueintellijextension.`continue`.GetTheme
import com.github.continuedev.continueintellijextension.services.ContinueExtensionSettings
import com.github.continuedev.continueintellijextension.services.ContinuePluginService
import com.github.continuedev.continueintellijextension.utils.getAltKeyLabel
import com.intellij.openapi.Disposable
import com.intellij.openapi.actionSystem.ActionUpdateThread
import com.intellij.openapi.actionSystem.AnAction
import com.intellij.openapi.actionSystem.AnActionEvent
import com.intellij.openapi.actionSystem.PlatformDataKeys
import com.intellij.openapi.components.service
import com.intellij.openapi.editor.Editor
import com.intellij.openapi.editor.colors.EditorColorsManager
import com.intellij.openapi.editor.colors.EditorFontType
import com.intellij.openapi.editor.impl.EditorImpl
import com.intellij.openapi.project.DumbAware
import com.intellij.openapi.project.Project
import com.intellij.openapi.util.Ref
import com.intellij.openapi.util.TextRange
import com.intellij.ui.JBColor
import com.intellij.util.ui.JBUI
import com.intellij.util.ui.UIUtil
import net.miginfocom.swing.MigLayout
import org.jdesktop.swingx.JXPanel
import org.jdesktop.swingx.JXTextArea
import org.jdesktop.swingx.border.DropShadowBorder
import java.awt.*
import java.awt.event.*
import java.awt.geom.RoundRectangle2D
import javax.swing.*
import javax.swing.border.EmptyBorder
import javax.swing.event.DocumentEvent
import javax.swing.event.DocumentListener
import javax.swing.plaf.basic.BasicComboBoxUI
import kotlin.math.max


const val SHADOW_SIZE = 7
const val MAIN_FONT_SIZE = 13

fun makeTextArea(): JTextArea {
    val textArea = CustomTextArea( 2, 40).apply {
        lineWrap = true
        wrapStyleWord = true
        isOpaque = false
        background = GetTheme().getSecondaryDark()
        maximumSize = Dimension(400, Short.MAX_VALUE.toInt())
        margin = JBUI.insets(8)
        font = Font("Arial", Font.PLAIN, MAIN_FONT_SIZE)
    }
    textArea.putClientProperty(UIUtil.HIDE_EDITOR_FROM_DATA_CONTEXT_PROPERTY, true)

    return textArea
}

fun makePanel(project: Project, customPanelRef: Ref<CustomPanel>, textArea: JTextArea, inlayRef: Ref<Disposable>, comboBoxRef: Ref<JComboBox<String>>, leftInset: Int, modelTitles: List<String>, onEnter: () -> Unit, onCancel: () -> Unit, onAccept: () -> Unit, onReject: () -> Unit): JPanel {
    val topPanel = ShadowPanel(MigLayout("wrap 1, insets 4 $leftInset 2 2, gap 0!")).apply {
        val globalScheme = EditorColorsManager.getInstance().globalScheme
        val defaultBackground = globalScheme.defaultBackground
//            background = defaultBackground
        background =  JBColor(0x20888888.toInt(), 0x20888888.toInt())
        isOpaque = false
    }

    val panel = CustomPanel(MigLayout("wrap 1, insets 0, gap 0!, fillx"), project, modelTitles, comboBoxRef, onEnter, onCancel, onAccept, onReject).apply {
        val globalScheme = EditorColorsManager.getInstance().globalScheme
        val defaultBackground = globalScheme.defaultBackground
        background = defaultBackground
        add(textArea, "grow, gap 0!, height 100%")

        putClientProperty(UIUtil.HIDE_EDITOR_FROM_DATA_CONTEXT_PROPERTY, true)
        preferredSize = textArea.preferredSize
        isOpaque = false
        setup()

        val shadow = DropShadowBorder()
        shadow.shadowColor = JBColor(0xb0b0b0, 0x505050)
        shadow.isShowRightShadow = true
        shadow.isShowBottomShadow = true
        shadow.shadowSize = SHADOW_SIZE
        border = shadow
    }
    customPanelRef.set(panel)

    textArea.addComponentListener(object : ComponentAdapter() {
        override fun componentResized(e: ComponentEvent?) {
            panel.revalidate()
            panel.repaint()
        }
    })

    topPanel.add(panel, "grow, gap 0!")

    return topPanel
}

fun openInlineEdit(project: Project?, editor: Editor) {
    if (project == null) return

    val manager = EditorComponentInlaysManager.from(editor)

    // Get list of model titles
    val continuePluginService = project.service<ContinuePluginService>()
    val modelTitles = mutableListOf<String>()
    continuePluginService.coreMessenger?.request("config/getSerializedProfileInfo", null, null) { response ->
        val config = response as Map<String, Any>
        val models = (config["config"] as Map<String, Any>)["models"] as List<Map<String, Any>>
        modelTitles.addAll(models.map { it["title"] as String })
    }
    val maxWaitTime = 200
    val startTime = System.currentTimeMillis()
    while (modelTitles.isEmpty() && System.currentTimeMillis() - startTime < maxWaitTime) {
        Thread.sleep(20)
    }

    // Get highlighted range
    val selectionModel = editor.selectionModel
    val startLineNumber = editor.document.getLineNumber(selectionModel.selectionStart)
    val endLineNumber = editor.document.getLineNumber(selectionModel.selectionEnd)
    val start = editor.document.getLineStartOffset(startLineNumber)
    val end = editor.document.getLineEndOffset(endLineNumber)
    val prefix = editor.document.getText(TextRange(0, start))
    val highlighted = editor.document.getText(TextRange(start, end))
    val suffix = editor.document.getText(TextRange(end, editor.document.textLength))

    val startLineNum = editor.document.getLineNumber(start)
    val endLineNum = editor.document.getLineNumber(end)
    val lineNumber = max(0, startLineNum - 1)

    // Un-highlight the selected text
    selectionModel.removeSelection()

    // Get indentation width in pixels
    val indentationLineNum = lineNumber + 1
    val lineStart = editor.document.getLineStartOffset(indentationLineNum)
    val lineEnd = editor.document.getLineEndOffset(indentationLineNum)
    val text = editor.document.getText(TextRange(lineStart, lineEnd))
    val indentation = text.takeWhile { it == ' ' }.length
    val charWidth = editor.contentComponent.getFontMetrics(editor.colorsScheme.getFont(EditorFontType.PLAIN)).charWidth(' ')
    val leftInset = indentation * charWidth * 2 / 3

    val inlayRef = Ref<Disposable>()
    val customPanelRef = Ref<CustomPanel>()

    // Create text area, attach key listener
    val textArea = makeTextArea()

    // Create diff stream handler
    val diffStreamHandler = DiffStreamHandler(project, editor, textArea, startLineNum, endLineNum, {
        inlayRef.get().dispose()
    }, {
        customPanelRef.get().finish()
    })
    val diffStreamService = project.service<DiffStreamService>()
    diffStreamService.register(diffStreamHandler, editor)

    diffStreamHandler.setup()

    val comboBoxRef = Ref<JComboBox<String>>()

    fun onEnter() {
        customPanelRef.get().enter()
        diffStreamHandler.run(textArea.text, prefix, highlighted, suffix, comboBoxRef.get().selectedItem as String)
    }

<<<<<<< HEAD
    val panel = makePanel(project, customPanelRef, textArea, inlayRef, comboBoxRef, leftInset, modelTitles, {onEnter()}, {
        diffStreamService.reject(editor)
        selectionModel.setSelection(start, end)
    }, {
        diffStreamService.accept(editor)
        inlayRef.get().dispose()
    }, {
        diffStreamService.reject(editor)
        inlayRef.get().dispose()
    })
    val inlay = manager.insertAfter(lineNumber, panel)
    panel.revalidate()
    inlayRef.set(inlay)
    val viewport = (editor as? EditorImpl)?.scrollPane?.viewport
    viewport?.dispatchEvent(ComponentEvent(viewport, ComponentEvent.COMPONENT_RESIZED))

    // Add key listener to text area
    textArea.addKeyListener(object : KeyAdapter() {
        override fun keyPressed(e: KeyEvent) {
            if (e.keyCode == KeyEvent.VK_ESCAPE) {
                diffStreamService.reject(editor)

                // Re-highlight the selected text
                selectionModel.setSelection(start, end)
            } else if (e.keyCode == KeyEvent.VK_ENTER) {
                if (e.modifiersEx == KeyEvent.SHIFT_DOWN_MASK) {
                    textArea.document.insertString(textArea.caretPosition, "\n", null)
                } else if (e.modifiersEx == 0) {
                    onEnter()
                    e.consume()
                }
            }
        }
    })

    // Listen for changes to textarea line count
    textArea.document.addDocumentListener(object : DocumentListener {
        private var lastNumLines: Int = 0
        private fun updateSize() {
            val numLines = textArea.text.lines().size
            if (numLines != lastNumLines) {
                lastNumLines = numLines
                viewport?.dispatchEvent(ComponentEvent(viewport, ComponentEvent.COMPONENT_RESIZED))
            }
        }
        override fun insertUpdate(e: DocumentEvent?) {
            updateSize()
=======
    fun makeTextArea(): JTextArea {
        val textArea = CustomTextArea( 2, 40).apply {
            lineWrap = true
            wrapStyleWord = true
            isOpaque = false
            background = GetTheme().getSecondaryDark()
            maximumSize = Dimension(400, Short.MAX_VALUE.toInt())
            margin = JBUI.insets(8)
            font = UIUtil.getFontWithFallback("Arial", Font.PLAIN, MAIN_FONT_SIZE)
>>>>>>> bdaf8b51
        }

        override fun removeUpdate(e: DocumentEvent?) {
            updateSize()
        }

        override fun changedUpdate(e: DocumentEvent?) {
            updateSize()
        }
    })


    textArea.requestFocus()
}

/**
 * Adapted from https://github.com/cursive-ide/component-inlay-example/blob/master/src/main/kotlin/inlays/InlineEditAction.kt
 */
class InlineEditAction : AnAction(), DumbAware {
    override fun update(e: AnActionEvent) {
        e.presentation.isEnabled = true
        e.presentation.isVisible = true
    }

    override fun getActionUpdateThread(): ActionUpdateThread {
        return ActionUpdateThread.EDT
    }

    override fun actionPerformed(e: AnActionEvent) {
        val editor = e.getData(PlatformDataKeys.EDITOR) ?: return
        val project = e.getData(PlatformDataKeys.PROJECT) ?: return
        openInlineEdit(project, editor)
    }
}

class CustomPanel(layout: MigLayout, project: Project, modelTitles: List<String>, comboBoxRef: Ref<JComboBox<String>>, onEnter: () -> Unit, onCancel: () -> Unit, onAccept: () -> Unit, onReject: () -> Unit): JPanel(layout) {
    private val subPanelA: JPanel = JPanel(MigLayout("insets 0, fillx")).apply {
        val globalScheme = EditorColorsManager.getInstance().globalScheme
        val defaultBackground = globalScheme.defaultBackground

        val leftButton = CustomButton("Esc to cancel") { onCancel() }.apply {
            foreground = Color(128, 128, 128, 200)
            background = defaultBackground
        }

        val continueSettingsService = service<ContinueExtensionSettings>()

        val dropdown = JComboBox(modelTitles.toTypedArray()).apply {
            isEditable = true
            background = defaultBackground
            foreground = Color(128, 128, 128, 200)
            font = UIUtil.getFontWithFallback("Arial", Font.PLAIN, 11)
            border = EmptyBorder(2, 4, 2, 4)
            isOpaque = false
            isEditable = false
            cursor = Cursor.getPredefinedCursor(Cursor.HAND_CURSOR)
            renderer = DefaultListCellRenderer().apply {
                horizontalAlignment = SwingConstants.RIGHT
            }
            selectedIndex = continueSettingsService.continueState.lastSelectedInlineEditModel?.let { modelTitles.indexOf(it) } ?: 0

            addActionListener {
                continueSettingsService.continueState.lastSelectedInlineEditModel = selectedItem as String
            }

//            setUI(TransparentArrowButtonUI())
        }

        comboBoxRef.set(dropdown)

        val rightButton = CustomButton("Submit") { onEnter() }.apply {
//            background = GetTheme().getHighlight()
            background = JBColor(0xe04573e8.toInt(), 0xe04573e8.toInt())
            foreground = JBColor(0xffffffff.toInt(), 0xffffffff.toInt())
        }

        val rightPanel = JPanel(MigLayout("insets 0, fillx")).apply {
            isOpaque = false
            border = EmptyBorder(0, 0, 0, 0)
            add(dropdown, "align right")
            add(rightButton, "align right")
        }

        border = EmptyBorder(4, 8, 4, 8)

        add(leftButton, "align left")
        add(rightPanel, "align right")
        isOpaque = false

        cursor = Cursor.getPredefinedCursor(Cursor.TEXT_CURSOR)
    }

    private val subPanelB: JPanel = JPanel(MigLayout("insets 0, fillx")).apply {
        // Get the global color scheme and default background color
        val globalScheme = EditorColorsManager.getInstance().globalScheme
        val defaultBackground = globalScheme.defaultBackground

        val leftButton = CustomButton("Esc to cancel") { onCancel() }.apply {
            foreground = Color(128, 128, 128, 200)
            background = defaultBackground
        }

        val dropdown = JComboBox(modelTitles.toTypedArray()).apply {
            isEditable = true
            background = defaultBackground
            foreground = Color(128, 128, 128, 200)
            font = UIUtil.getFontWithFallback("Arial", Font.PLAIN, 11)
            border = EmptyBorder(2, 4, 2, 4)
            isOpaque = false
            isEditable = false
            cursor = Cursor.getPredefinedCursor(Cursor.HAND_CURSOR)
            renderer = DefaultListCellRenderer().apply {
                horizontalAlignment = SwingConstants.RIGHT
            }

            isVisible = false

//            setUI(TransparentArrowButtonUI())
        }

        val progressBar = JProgressBar()
        progressBar.isIndeterminate = true

        val rightPanel = JPanel(MigLayout("insets 0, fillx")).apply {
            isOpaque = false
            border = EmptyBorder(0, 0, 0, 0)
            add(dropdown, "align right")
            add(progressBar, "align right")
        }



        border = EmptyBorder(4, 8, 4, 8)
        add(leftButton, "align left")
        add(rightPanel, "align right")
        isOpaque = false

        cursor = Cursor.getPredefinedCursor(Cursor.TEXT_CURSOR)
    }

    private val subPanelC: JPanel = JPanel(MigLayout("insets 0, fillx")).apply {
        val leftLabel = JLabel("Enter follow-up instructions").apply {
            foreground = Color(128, 128, 128, 200)
            font = UIUtil.getFontWithFallback("Arial", Font.PLAIN, 11)
        }

        val leftButton = CustomButton("${getAltKeyLabel()}⇧N") { onReject() }.apply {
            background = Color(255, 0, 0, 64)
        }

        val rightButton = CustomButton("${getAltKeyLabel()}⇧Y") { onAccept() }.apply {
            background = Color(0, 255, 0, 64)
        }

        val rightPanel = JPanel(MigLayout("insets 0, fillx")).apply {
            isOpaque = false
            add(leftButton, "align right")
            add(rightButton, "align right")
            border = EmptyBorder(0, 0, 0, 0)
        }

        add(leftLabel, "align left")
        add(rightPanel, "align right")
        border = EmptyBorder(4, 8, 4, 8)
        isOpaque = false
    }

    fun setup() {
        remove(subPanelB)
        remove(subPanelC)
        add(subPanelA, "grow, gap 0!")
    }

    fun enter() {
        remove(subPanelA)
        remove(subPanelC)
        add(subPanelB, "grow, gap 0!")
        revalidate()
        repaint()
    }

    fun finish() {
        remove(subPanelB)
        add(subPanelC, "grow, gap 0!")
        revalidate()
        repaint()
    }

    override fun paintComponent(g: Graphics) {
        val g2 = g as Graphics2D
        g2.setRenderingHint(RenderingHints.KEY_ANTIALIASING, RenderingHints.VALUE_ANTIALIAS_ON)

        // Draw the rounded border
        val borderColor = Color(128, 128, 128, 128)
        val borderThickness = 1
        val borderRadius = 8

        g2.color = borderColor
        g2.stroke = BasicStroke(borderThickness.toFloat())
        g2.drawRoundRect(
                borderThickness / 2,
                borderThickness / 2,
                width - borderThickness - SHADOW_SIZE + 1,
                height - borderThickness - SHADOW_SIZE + 1,
                borderRadius,
                borderRadius
        )

        super.paintComponent(g)
    }
}


class CustomButton(text: String, onClick: () -> Unit) : JLabel(text, CENTER) {
    private var isHovered = false

    init {
        isOpaque = false
        cursor = Cursor.getPredefinedCursor(Cursor.HAND_CURSOR)
        addMouseListener(object : MouseAdapter() {
            override fun mouseEntered(e: MouseEvent?) {
                isHovered = true
                repaint()
            }

            override fun mouseExited(e: MouseEvent?) {
                isHovered = false
                repaint()
            }

            override fun mouseClicked(e: MouseEvent?) {
                onClick()
            }
        })

//        verticalAlignment = CENTER
        font = UIUtil.getFontWithFallback("Arial", Font.PLAIN, 11)
        border = EmptyBorder(2, 4, 2, 4)
    }
    override fun paintComponent(g: Graphics) {
        val g2 = g as Graphics2D
        g2.setRenderingHint(RenderingHints.KEY_ANTIALIASING, RenderingHints.VALUE_ANTIALIAS_ON)

        val cornerRadius = 8
        val rect = Rectangle(0, 0, width, height)
        val roundRect = RoundRectangle2D.Float(rect.x.toFloat(), rect.y.toFloat(), rect.width.toFloat(), rect.height.toFloat(), cornerRadius.toFloat(), cornerRadius.toFloat())
        if (isHovered) {
            g2.color = background.brighter()
        } else {
            g2.color = background
        }
        g2.fill(roundRect)
        g2.color = foreground
        g2.drawString(text, (width / 2 - g.fontMetrics.stringWidth(text) / 2).toFloat(),
                (height / 2 + g.fontMetrics.ascent / 2).toFloat())
    }
}

class CustomTextArea(rows: Int, columns: Int) : JXTextArea("") {
    init {
        setRows(rows)
        setColumns(columns)
    }

    override fun paintComponent(g: Graphics) {
        // Draw placeholder
        if (text.isEmpty()) {
            g.color = Color(128, 128, 128, 255)
            g.font = UIUtil.getFontWithFallback("Arial", Font.PLAIN, MAIN_FONT_SIZE)
            g.drawString("Enter instructions to edit highlighted code", 8, 20)
        }

        super.paintComponent(g)
    }
}

class ShadowPanel(layout: LayoutManager) : JXPanel(layout) {
    override fun getPreferredSize(): Dimension {
        val prefSize = super.getPreferredSize()
        val insets = getInsets()
        prefSize.width += insets.left + insets.right
        prefSize.height += insets.top + insets.bottom
        return prefSize
    }

    override fun paintComponent(g: Graphics) {
        super.paintComponent(g)
    }
}

class TransparentArrowButtonUI : BasicComboBoxUI() {
    override fun createArrowButton() = object : JButton() {
        override fun paintComponent(g: Graphics) {
            val g2 = g as Graphics2D
            g2.setRenderingHint(RenderingHints.KEY_ANTIALIASING, RenderingHints.VALUE_ANTIALIAS_ON)
            val size = 6
            val x = (width - size) / 2
            val y = (height - size / 2) / 2
            val triangle = Polygon(
                    intArrayOf(x, x + size, x + size / 2),
                    intArrayOf(y, y, (y + size / 1.16).toInt()),
                    3
            )
            g2.color = Color.GRAY
            g2.fill(triangle)
        }
    }.apply {
        border = EmptyBorder(0, 0, 0, 0)
//        background = Color(0, 0, 0, 0)
        isOpaque = false
    }

    override fun getInsets(): Insets {
        return JBUI.insets(0, 0, 0, 0)
    }

    override fun installUI(c: JComponent?) {
        super.installUI(c)
        comboBox.border = EmptyBorder(0, 0, 0, 0)
        comboBox.isOpaque = false
        val globalScheme = EditorColorsManager.getInstance().globalScheme
        val defaultBackground = globalScheme.defaultBackground
        comboBox.background = defaultBackground
    }
}<|MERGE_RESOLUTION|>--- conflicted
+++ resolved
@@ -47,7 +47,7 @@
         background = GetTheme().getSecondaryDark()
         maximumSize = Dimension(400, Short.MAX_VALUE.toInt())
         margin = JBUI.insets(8)
-        font = Font("Arial", Font.PLAIN, MAIN_FONT_SIZE)
+        font = UIUtil.getFontWithFallback("Arial", Font.PLAIN, MAIN_FONT_SIZE)
     }
     textArea.putClientProperty(UIUtil.HIDE_EDITOR_FROM_DATA_CONTEXT_PROPERTY, true)
 
@@ -164,7 +164,6 @@
         diffStreamHandler.run(textArea.text, prefix, highlighted, suffix, comboBoxRef.get().selectedItem as String)
     }
 
-<<<<<<< HEAD
     val panel = makePanel(project, customPanelRef, textArea, inlayRef, comboBoxRef, leftInset, modelTitles, {onEnter()}, {
         diffStreamService.reject(editor)
         selectionModel.setSelection(start, end)
@@ -212,17 +211,6 @@
         }
         override fun insertUpdate(e: DocumentEvent?) {
             updateSize()
-=======
-    fun makeTextArea(): JTextArea {
-        val textArea = CustomTextArea( 2, 40).apply {
-            lineWrap = true
-            wrapStyleWord = true
-            isOpaque = false
-            background = GetTheme().getSecondaryDark()
-            maximumSize = Dimension(400, Short.MAX_VALUE.toInt())
-            margin = JBUI.insets(8)
-            font = UIUtil.getFontWithFallback("Arial", Font.PLAIN, MAIN_FONT_SIZE)
->>>>>>> bdaf8b51
         }
 
         override fun removeUpdate(e: DocumentEvent?) {
