package com.github.continuedev.continueintellijextension.listeners

import ToolTipComponent
import com.github.continuedev.continueintellijextension.editor.EditorUtils
import com.github.continuedev.continueintellijextension.services.ContinueExtensionSettings
import com.github.continuedev.continueintellijextension.utils.Debouncer
import com.intellij.openapi.application.ApplicationManager
import com.intellij.openapi.components.service
import com.intellij.openapi.editor.Editor
import com.intellij.openapi.editor.LogicalPosition
import com.intellij.openapi.editor.SelectionModel
import com.intellij.openapi.editor.event.SelectionEvent
import com.intellij.openapi.editor.event.SelectionListener
import com.intellij.openapi.project.DumbAware
import com.intellij.openapi.util.TextRange
import kotlinx.coroutines.CoroutineScope
import com.intellij.openapi.editor.Document

class ContinuePluginSelectionListener(
    coroutineScope: CoroutineScope,
) : SelectionListener, DumbAware {
    private val debouncer = Debouncer(100, coroutineScope)
    private var toolTipComponents: ArrayList<ToolTipComponent> = ArrayList()
<<<<<<< HEAD
=======
    private var lastActiveEditor: Editor? = null
>>>>>>> 770bc90d

    override fun selectionChanged(e: SelectionEvent) {
        debouncer.debounce { handleSelection(e) }
    }

<<<<<<< HEAD
    private fun handleSelection(e: SelectionEvent) {
        ApplicationManager.getApplication().runReadAction {
            val editor = e.editor
            val model: SelectionModel = editor.selectionModel
            val selectedText = model.selectedText

            if (shouldRemoveTooltip(selectedText, editor)) {
                removeExistingTooltips(editor)
                return@runReadAction
            }

            updateTooltip(editor, model)
        }
    }

    private fun shouldRemoveTooltip(selectedText: String?, editor: Editor): Boolean {
        return selectedText.isNullOrEmpty() ||
                !service<ContinueExtensionSettings>().continueState.displayEditorTooltip ||
                EditorUtils().isTerminal(editor)
    }

    private fun removeExistingTooltips(editor: Editor, onComplete: () -> Unit = {}) {
=======
    private fun removeAllTooltips() {
>>>>>>> 770bc90d
        ApplicationManager.getApplication().invokeLater {
            toolTipComponents.forEach { tooltip ->
                tooltip.parent?.remove(tooltip)
            }
            toolTipComponents.clear()
        }
    }

<<<<<<< HEAD
    private fun updateTooltip(editor: Editor, model: SelectionModel) {
        removeExistingTooltips(editor) {
            ApplicationManager.getApplication().invokeLater {
                val document = editor.document
                val (startLine, endLine, isFullLineSelection) = getSelectionInfo(model, document)
                val selectionTopY = calculateSelectionTopY(editor, startLine, endLine, isFullLineSelection)
                val tooltipX = calculateTooltipX(editor, document, startLine, endLine, isFullLineSelection)

                if (tooltipX != null) {
                    addToolTipComponent(editor, tooltipX, selectionTopY)
                }
=======

    private fun handleSelection(e: SelectionEvent) {
        ApplicationManager.getApplication().runReadAction {
            val editor = e.editor

            // Fixes a bug where the tooltip isn't being disposed of when opening new files
            if (editor != lastActiveEditor) {
                removeAllTooltips()
                lastActiveEditor = editor
            }

            val model: SelectionModel = editor.selectionModel
            val selectedText = model.selectedText

            if (shouldRemoveTooltip(selectedText, editor)) {
                removeExistingTooltips(editor)
                return@runReadAction
>>>>>>> 770bc90d
            }
        }
    }

<<<<<<< HEAD
    private fun getSelectionInfo(model: SelectionModel, document: Document): Triple<Int, Int, Boolean> {
        val startOffset = model.selectionStart
        val endOffset = model.selectionEnd
        val startLine = document.getLineNumber(startOffset)
        val endLine = document.getLineNumber(endOffset)

        val isFullLineSelection = startOffset == document.getLineStartOffset(startLine) &&
                (endOffset == document.getLineEndOffset(endLine - 1) || endOffset == document.getLineStartOffset(endLine))

        val adjustedEndLine = if (isFullLineSelection && endLine > startLine) endLine - 1 else endLine

        return Triple(startLine, adjustedEndLine, isFullLineSelection)
    }

    private fun calculateSelectionTopY(
        editor: Editor,
        startLine: Int,
        endLine: Int,
        isFullLineSelection: Boolean
    ): Int {
        return if (startLine == endLine || isFullLineSelection) {
            val lineTopY = editor.logicalPositionToXY(LogicalPosition(startLine, 0)).y
            lineTopY + (editor.lineHeight / 2)
        } else {
            editor.logicalPositionToXY(LogicalPosition(startLine, 0)).y
        }
    }

=======
            updateTooltip(editor, model)
        }
    }

    private fun shouldRemoveTooltip(selectedText: String?, editor: Editor): Boolean {
        return selectedText.isNullOrEmpty() ||
                !service<ContinueExtensionSettings>().continueState.displayEditorTooltip ||
                EditorUtils().isTerminal(editor)
    }

    private fun removeExistingTooltips(editor: Editor, onComplete: () -> Unit = {}) {
        ApplicationManager.getApplication().invokeLater {
            toolTipComponents.forEach {
                editor.contentComponent.remove(it)
            }
            editor.contentComponent.revalidate()
            editor.contentComponent.repaint()
            toolTipComponents.clear()
            onComplete()
        }
    }

    private fun updateTooltip(editor: Editor, model: SelectionModel) {
        removeExistingTooltips(editor) {
            ApplicationManager.getApplication().invokeLater {
                val document = editor.document
                val (startLine, endLine, isFullLineSelection) = getSelectionInfo(model, document)
                val selectionTopY = calculateSelectionTopY(editor, startLine, endLine, isFullLineSelection)
                val tooltipX = calculateTooltipX(editor, document, startLine, endLine, isFullLineSelection)

                if (tooltipX != null) {
                    addToolTipComponent(editor, tooltipX, selectionTopY)
                }
            }
        }
    }

    private fun getSelectionInfo(model: SelectionModel, document: Document): Triple<Int, Int, Boolean> {
        val startOffset = model.selectionStart
        val endOffset = model.selectionEnd
        val startLine = document.getLineNumber(startOffset)
        val endLine = document.getLineNumber(endOffset)
        val isFullLineSelection = startOffset == document.getLineStartOffset(startLine) &&
                ((endLine > 0 && endOffset == document.getLineEndOffset(endLine - 1)) || endOffset == document.getLineStartOffset(
                    endLine
                ))

        val adjustedEndLine = if (isFullLineSelection && endLine > startLine) endLine - 1 else endLine

        return Triple(startLine, adjustedEndLine, isFullLineSelection)
    }

    private fun calculateSelectionTopY(
        editor: Editor,
        startLine: Int,
        endLine: Int,
        isFullLineSelection: Boolean
    ): Int {
        return if (startLine == endLine || isFullLineSelection) {
            val lineTopY = editor.logicalPositionToXY(LogicalPosition(startLine, 0)).y
            lineTopY + (editor.lineHeight / 2)
        } else {
            editor.logicalPositionToXY(LogicalPosition(startLine, 0)).y
        }
    }

>>>>>>> 770bc90d
    private fun calculateTooltipX(
        editor: Editor,
        document: Document,
        startLine: Int,
        endLine: Int,
        isFullLineSelection: Boolean
    ): Int? {
        fun isLineEmpty(lineNumber: Int): Boolean {
            val lineStartOffset = document.getLineStartOffset(lineNumber)
            val lineEndOffset = document.getLineEndOffset(lineNumber)
            return document.getText(TextRange(lineStartOffset, lineEndOffset)).trim().isEmpty()
        }
<<<<<<< HEAD

        fun getLineEndX(lineNumber: Int): Int {
            val lineStartOffset = document.getLineStartOffset(lineNumber)
            val lineEndOffset = document.getLineEndOffset(lineNumber)
            val lineText = document.getText(TextRange(lineStartOffset, lineEndOffset)).trimEnd()
            val endOfLinePos = LogicalPosition(lineNumber, lineText.length)
            return editor.logicalPositionToXY(endOfLinePos).x
        }

        val offset = 40

        // If only one line is selected and it's empty, return null
        if (startLine == endLine && isLineEmpty(startLine) && !isFullLineSelection) {
            return null
        }

        // Find the topmost non-empty line within the selection
        var topNonEmptyLine = startLine
        while (topNonEmptyLine <= endLine && isLineEmpty(topNonEmptyLine)) {
            topNonEmptyLine++
        }

        // If all lines in the selection are empty, return null
        if (topNonEmptyLine > endLine) {
            return null
        }

        // Always display inline if the selection is a single line
        if (isFullLineSelection || startLine == endLine) {
            return getLineEndX(topNonEmptyLine) + offset
        }

=======

        fun getLineEndX(lineNumber: Int): Int {
            val lineStartOffset = document.getLineStartOffset(lineNumber)
            val lineEndOffset = document.getLineEndOffset(lineNumber)
            val lineText = document.getText(TextRange(lineStartOffset, lineEndOffset)).trimEnd()
            val endOfLinePos = LogicalPosition(lineNumber, lineText.length)
            return editor.logicalPositionToXY(endOfLinePos).x
        }

        val offset = 40

        // If only one line is selected and it's empty, return null
        if (startLine == endLine && isLineEmpty(startLine) && !isFullLineSelection) {
            return null
        }

        // Find the topmost non-empty line within the selection
        var topNonEmptyLine = startLine
        while (topNonEmptyLine <= endLine && isLineEmpty(topNonEmptyLine)) {
            topNonEmptyLine++
        }

        // If all lines in the selection are empty, return null
        if (topNonEmptyLine > endLine) {
            return null
        }

        // Always display inline if the selection is a single line
        if (isFullLineSelection || startLine == endLine) {
            return getLineEndX(topNonEmptyLine) + offset
        }

>>>>>>> 770bc90d
        // Check the line above the start of the selection (if it exists)
        val lineAboveSelection = maxOf(0, startLine - 1)

        // Get x-coordinates
        val xCoordTopNonEmpty = getLineEndX(topNonEmptyLine)
        val xCoordLineAbove = getLineEndX(lineAboveSelection)

        // Use the maximum of the two x-coordinates
        val baseXCoord = maxOf(xCoordTopNonEmpty, xCoordLineAbove)

        // Calculate the final x-coordinate
        return baseXCoord + offset
    }

    private fun addToolTipComponent(editor: Editor, tooltipX: Int, selectionTopY: Int) {
        val toolTipComponent = ToolTipComponent(editor, tooltipX, selectionTopY)
        toolTipComponents.add(toolTipComponent)
        editor.contentComponent.add(toolTipComponent)
        editor.contentComponent.revalidate()
        editor.contentComponent.repaint()
    }
}

<|MERGE_RESOLUTION|>--- conflicted
+++ resolved
@@ -21,41 +21,13 @@
 ) : SelectionListener, DumbAware {
     private val debouncer = Debouncer(100, coroutineScope)
     private var toolTipComponents: ArrayList<ToolTipComponent> = ArrayList()
-<<<<<<< HEAD
-=======
     private var lastActiveEditor: Editor? = null
->>>>>>> 770bc90d
 
     override fun selectionChanged(e: SelectionEvent) {
         debouncer.debounce { handleSelection(e) }
     }
 
-<<<<<<< HEAD
-    private fun handleSelection(e: SelectionEvent) {
-        ApplicationManager.getApplication().runReadAction {
-            val editor = e.editor
-            val model: SelectionModel = editor.selectionModel
-            val selectedText = model.selectedText
-
-            if (shouldRemoveTooltip(selectedText, editor)) {
-                removeExistingTooltips(editor)
-                return@runReadAction
-            }
-
-            updateTooltip(editor, model)
-        }
-    }
-
-    private fun shouldRemoveTooltip(selectedText: String?, editor: Editor): Boolean {
-        return selectedText.isNullOrEmpty() ||
-                !service<ContinueExtensionSettings>().continueState.displayEditorTooltip ||
-                EditorUtils().isTerminal(editor)
-    }
-
-    private fun removeExistingTooltips(editor: Editor, onComplete: () -> Unit = {}) {
-=======
     private fun removeAllTooltips() {
->>>>>>> 770bc90d
         ApplicationManager.getApplication().invokeLater {
             toolTipComponents.forEach { tooltip ->
                 tooltip.parent?.remove(tooltip)
@@ -64,19 +36,6 @@
         }
     }
 
-<<<<<<< HEAD
-    private fun updateTooltip(editor: Editor, model: SelectionModel) {
-        removeExistingTooltips(editor) {
-            ApplicationManager.getApplication().invokeLater {
-                val document = editor.document
-                val (startLine, endLine, isFullLineSelection) = getSelectionInfo(model, document)
-                val selectionTopY = calculateSelectionTopY(editor, startLine, endLine, isFullLineSelection)
-                val tooltipX = calculateTooltipX(editor, document, startLine, endLine, isFullLineSelection)
-
-                if (tooltipX != null) {
-                    addToolTipComponent(editor, tooltipX, selectionTopY)
-                }
-=======
 
     private fun handleSelection(e: SelectionEvent) {
         ApplicationManager.getApplication().runReadAction {
@@ -94,41 +53,8 @@
             if (shouldRemoveTooltip(selectedText, editor)) {
                 removeExistingTooltips(editor)
                 return@runReadAction
->>>>>>> 770bc90d
             }
-        }
-    }
 
-<<<<<<< HEAD
-    private fun getSelectionInfo(model: SelectionModel, document: Document): Triple<Int, Int, Boolean> {
-        val startOffset = model.selectionStart
-        val endOffset = model.selectionEnd
-        val startLine = document.getLineNumber(startOffset)
-        val endLine = document.getLineNumber(endOffset)
-
-        val isFullLineSelection = startOffset == document.getLineStartOffset(startLine) &&
-                (endOffset == document.getLineEndOffset(endLine - 1) || endOffset == document.getLineStartOffset(endLine))
-
-        val adjustedEndLine = if (isFullLineSelection && endLine > startLine) endLine - 1 else endLine
-
-        return Triple(startLine, adjustedEndLine, isFullLineSelection)
-    }
-
-    private fun calculateSelectionTopY(
-        editor: Editor,
-        startLine: Int,
-        endLine: Int,
-        isFullLineSelection: Boolean
-    ): Int {
-        return if (startLine == endLine || isFullLineSelection) {
-            val lineTopY = editor.logicalPositionToXY(LogicalPosition(startLine, 0)).y
-            lineTopY + (editor.lineHeight / 2)
-        } else {
-            editor.logicalPositionToXY(LogicalPosition(startLine, 0)).y
-        }
-    }
-
-=======
             updateTooltip(editor, model)
         }
     }
@@ -195,7 +121,6 @@
         }
     }
 
->>>>>>> 770bc90d
     private fun calculateTooltipX(
         editor: Editor,
         document: Document,
@@ -208,7 +133,6 @@
             val lineEndOffset = document.getLineEndOffset(lineNumber)
             return document.getText(TextRange(lineStartOffset, lineEndOffset)).trim().isEmpty()
         }
-<<<<<<< HEAD
 
         fun getLineEndX(lineNumber: Int): Int {
             val lineStartOffset = document.getLineStartOffset(lineNumber)
@@ -241,40 +165,6 @@
             return getLineEndX(topNonEmptyLine) + offset
         }
 
-=======
-
-        fun getLineEndX(lineNumber: Int): Int {
-            val lineStartOffset = document.getLineStartOffset(lineNumber)
-            val lineEndOffset = document.getLineEndOffset(lineNumber)
-            val lineText = document.getText(TextRange(lineStartOffset, lineEndOffset)).trimEnd()
-            val endOfLinePos = LogicalPosition(lineNumber, lineText.length)
-            return editor.logicalPositionToXY(endOfLinePos).x
-        }
-
-        val offset = 40
-
-        // If only one line is selected and it's empty, return null
-        if (startLine == endLine && isLineEmpty(startLine) && !isFullLineSelection) {
-            return null
-        }
-
-        // Find the topmost non-empty line within the selection
-        var topNonEmptyLine = startLine
-        while (topNonEmptyLine <= endLine && isLineEmpty(topNonEmptyLine)) {
-            topNonEmptyLine++
-        }
-
-        // If all lines in the selection are empty, return null
-        if (topNonEmptyLine > endLine) {
-            return null
-        }
-
-        // Always display inline if the selection is a single line
-        if (isFullLineSelection || startLine == endLine) {
-            return getLineEndX(topNonEmptyLine) + offset
-        }
-
->>>>>>> 770bc90d
         // Check the line above the start of the selection (if it exists)
         val lineAboveSelection = maxOf(0, startLine - 1)
 
