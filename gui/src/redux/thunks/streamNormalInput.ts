--- conflicted
+++ resolved
@@ -1,17 +1,14 @@
+import { ToolPolicy } from "@continuedev/terminal-security";
 import { createAsyncThunk, unwrapResult } from "@reduxjs/toolkit";
-<<<<<<< HEAD
-import { LLMFullCompletionOptions, ModelDescription, Tool } from "core";
-=======
 import {
-  ContextItem,
   LLMFullCompletionOptions,
+  ModelDescription,
   Tool,
   ToolCallState,
 } from "core";
-import { ToolPolicy } from "@continuedev/terminal-security";
->>>>>>> 0b7b6c41
 import { getRuleId } from "core/llm/rules/getSystemMessageWithRules";
 import { ToCoreProtocol } from "core/protocol";
+import { IIdeMessenger } from "../../context/IdeMessenger";
 import { selectActiveTools } from "../selectors/selectActiveTools";
 import { selectSelectedChatModel } from "../slices/configSlice";
 import {
@@ -29,7 +26,6 @@
   updateToolCallOutput,
 } from "../slices/sessionSlice";
 import { AppThunkDispatch, RootState, ThunkApiType } from "../store";
-import { IIdeMessenger } from "../../context/IdeMessenger";
 import { constructMessages } from "../util/constructMessages";
 
 import { modelSupportsNativeTools } from "core/llm/toolSupport";
