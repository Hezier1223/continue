import { ConfigResult, ConfigValidationError } from "@continuedev/config-yaml";
import { createSlice, PayloadAction } from "@reduxjs/toolkit";
import { BrowserSerializedContinueConfig } from "core";
import { DEFAULT_MAX_TOKENS } from "core/llm/constants";

export type ConfigState = {
  configError: ConfigValidationError[] | undefined;
  config: BrowserSerializedContinueConfig;
  defaultModelTitle: string;
};

const initialState: ConfigState = {
  configError: undefined,
  defaultModelTitle: "GPT-4",
  config: {
    slashCommands: [
      {
        name: "share",
        description: "Export the current chat session to markdown",
      },
      {
        name: "cmd",
        description: "Generate a shell command",
      },
    ],
    contextProviders: [],
    models: [],
    tools: [],
<<<<<<< HEAD
    usePlatform: false,
    modelsByRole: {
      chat: [],
      apply: [],
      edit: [],
      summarize: [],
      autocomplete: [],
      rerank: [],
      embed: [],
    },
    selectedModelByRole: {
      chat: null,
      apply: null,
      edit: null,
      summarize: null,
      autocomplete: null,
      rerank: null,
      embed: null,
    },
=======
    usePlatform: true,
>>>>>>> 84323afa
  },
};

export const configSlice = createSlice({
  name: "config",
  initialState,
  reducers: {
    setConfigResult: (
      state,
      {
        payload: result,
      }: PayloadAction<ConfigResult<BrowserSerializedContinueConfig>>,
    ) => {
      const { config, errors } = result;
      state.configError = errors;

      if (!config) {
        return;
      }

      const defaultModelTitle =
        config.models.find((model) => model.title === state.defaultModelTitle)
          ?.title ||
        config.models[0]?.title ||
        "";
      state.config = config;
      state.defaultModelTitle = defaultModelTitle;
    },
    updateConfig: (
      state,
      { payload: config }: PayloadAction<BrowserSerializedContinueConfig>,
    ) => {
      state.config = config;
    },
    setConfigError: (
      state,
      { payload: error }: PayloadAction<ConfigValidationError[] | undefined>,
    ) => {
      state.configError = error;
    },
    setDefaultModel: (
      state,
      { payload }: PayloadAction<{ title: string; force?: boolean }>,
    ) => {
      const model = state.config.models.find(
        (model) => model.title === payload.title,
      );
      if (!model && !payload.force) return;
      return {
        ...state,
        defaultModelTitle: payload.title,
      };
    },
    cycleDefaultModel: (state, { payload }: PayloadAction<"next" | "prev">) => {
      const currentIndex = state.config.models.findIndex(
        (model) => model.title === state.defaultModelTitle,
      );
      const nextIndex =
        (currentIndex +
          (payload === "next" ? 1 : -1) +
          state.config.models.length) %
        state.config.models.length;
      return {
        ...state,
        defaultModelTitle: state.config.models[nextIndex].title,
      };
    },
  },
  selectors: {
    selectDefaultModel: (state) => {
      return state.config.models.find(
        (model) => model.title === state.defaultModelTitle,
      );
    },
    selectDefaultModelContextLength: (state): number => {
      return (
        configSlice.getSelectors().selectDefaultModel(state)?.contextLength ||
        DEFAULT_MAX_TOKENS
      );
    },
    selectUIConfig: (state) => {
      return state.config?.ui ?? null;
    },
  },
});

export const {
  setDefaultModel,
  cycleDefaultModel,
  updateConfig,
  setConfigResult,
  setConfigError,
} = configSlice.actions;

export const {
  selectDefaultModel,
  selectDefaultModelContextLength,
  selectUIConfig,
} = configSlice.selectors;

export default configSlice.reducer;<|MERGE_RESOLUTION|>--- conflicted
+++ resolved
@@ -26,8 +26,7 @@
     contextProviders: [],
     models: [],
     tools: [],
-<<<<<<< HEAD
-    usePlatform: false,
+    usePlatform: true,
     modelsByRole: {
       chat: [],
       apply: [],
@@ -46,9 +45,6 @@
       rerank: null,
       embed: null,
     },
-=======
-    usePlatform: true,
->>>>>>> 84323afa
   },
 };
 
