import {
  ActionReducerMapBuilder,
  AsyncThunk,
  PayloadAction,
  createSelector,
  createSlice,
} from "@reduxjs/toolkit";
import { JSONContent } from "@tiptap/react";
import {
  ApplyState,
  AssistantChatMessage,
  ChatHistoryItem,
  ChatMessage,
  ContextItem,
  ContextItemWithId,
  FileSymbolMap,
  MessageModes,
  PromptLog,
  RuleWithSource,
  Session,
  SessionMetadata,
  ThinkingChatMessage,
  Tool,
  ToolCallState,
} from "core";
import { NEW_SESSION_TITLE } from "core/util/constants";
import {
  renderChatMessage,
  renderContextItems,
} from "core/util/messageContent";
import { findUriInDirs, getUriPathBasename } from "core/util/uri";
import { findLastIndex } from "lodash";
import { v4 as uuidv4 } from "uuid";
import { toolCallCtxItemToCtxItemWithId } from "../../pages/gui/ToolCallDiv/utils";
import { addToolCallDeltaToState } from "../../util/toolCallState";
import { RootState } from "../store";
import { streamResponseThunk } from "../thunks/streamResponse";
import { findToolCallById, findToolOutputById } from "../util";

// We need this to handle reorderings (e.g. a mid-array deletion) of the messages array.
// The proper fix is adding a UUID to all chat messages, but this is the temp workaround.
export type ChatHistoryItemWithMessageId = ChatHistoryItem & {
  message: ChatMessage & { id: string };
};

type SessionState = {
  lastSessionId?: string;
  isSessionMetadataLoading: boolean;
  allSessionMetadata: SessionMetadata[];
  history: ChatHistoryItemWithMessageId[];
  isStreaming: boolean;
  title: string;
  id: string;
  streamAborter: AbortController;
  mainEditorContentTrigger?: JSONContent | undefined;
  symbols: FileSymbolMap;
  mode: MessageModes;
  isInEdit: boolean;
  codeBlockApplyStates: {
    states: ApplyState[];
    curIndex: number;
  };
  newestToolbarPreviewForInput: Record<string, string>;
  hasReasoningEnabled?: boolean;
};

const initialState: SessionState = {
  isSessionMetadataLoading: false,
  allSessionMetadata: [],
  history: [],
  isStreaming: false,
  title: NEW_SESSION_TITLE,
  id: uuidv4(),
  streamAborter: new AbortController(),
  symbols: {},
  mode: "agent",
  isInEdit: false,
  codeBlockApplyStates: {
    states: [],
    curIndex: 0,
  },
  lastSessionId: undefined,
  newestToolbarPreviewForInput: {},
};

export const sessionSlice = createSlice({
  name: "session",
  initialState,
  reducers: {
    addPromptCompletionPair: (
      state,
      { payload }: PayloadAction<PromptLog[]>,
    ) => {
      if (!state.history.length) {
        return;
      }

      const lastMessage = state.history[state.history.length - 1];

      lastMessage.promptLogs = lastMessage.promptLogs
        ? lastMessage.promptLogs.concat(payload)
        : payload;

      // Inactive thinking for reasoning models when '</think>' tag is not received on request completion
      if (lastMessage.reasoning?.active) {
        lastMessage.reasoning.active = false;
        lastMessage.reasoning.endAt = Date.now();
      }
    },
    setActive: (state) => {
      state.isStreaming = true;
    },
    setIsGatheringContext: (state, { payload }: PayloadAction<boolean>) => {
      const curMessage = state.history.at(-1);
      if (curMessage) {
        curMessage.isGatheringContext = payload;
      }
    },
    clearDanglingMessages: (state) => {
      // This is used during cancellation
      // After the last user or tool message, we can have thinking and or valid assitant message (content or generated tool calls) OR nothing.
      // The only thing allowed after the last assistant message that has either content or generated tool calls
      // is a user or tool message
      if (state.history.length < 2) {
        return;
      }
      const lastUserOrToolIdx = findLastIndex(
        state.history,
        (item) => item.message.role === "tool" || item.message.role === "user",
      );

      let validAssistantMessageIdx = -1;
      for (let i = state.history.length - 1; i > lastUserOrToolIdx; i--) {
        const message = state.history[i];
        const hasGeneratedMsg = message.toolCallStates?.some(
          (toolCallState) => toolCallState.status !== "generating",
        );
        if (message.message.content || hasGeneratedMsg) {
          validAssistantMessageIdx = i;
          // Cancel any tool calls that are dangling and generated
          if (message.toolCallStates) {
            message.toolCallStates.forEach((toolCallState) => {
              if (toolCallState.status === "generated") {
                toolCallState.status = "canceled";
              }
            });
          }
          break;
        }
      }

      if (validAssistantMessageIdx === -1) {
        state.history = state.history.slice(0, lastUserOrToolIdx + 1);
      } else {
        state.history = state.history.slice(0, validAssistantMessageIdx + 1);
      }
    },
    // Trigger value picked up by editor with isMainInput to set its content
    setMainEditorContentTrigger: (
      state,
      action: PayloadAction<JSONContent | undefined>,
    ) => {
      state.mainEditorContentTrigger = action.payload;
    },
    updateFileSymbols: (state, action: PayloadAction<FileSymbolMap>) => {
      state.symbols = {
        ...state.symbols,
        ...action.payload,
      };
    },
    setContextItemsAtIndex: (
      state,
      {
        payload: { index, contextItems },
      }: PayloadAction<{
        index: number;
        contextItems: ChatHistoryItem["contextItems"];
      }>,
    ) => {
      if (state.history[index]) {
        state.history[index].contextItems = contextItems;
      }
    },
    submitEditorAndInitAtIndex: (
      state,
      {
        payload,
      }: PayloadAction<{
        index: number;
        editorState: JSONContent;
      }>,
    ) => {
      const { index, editorState } = payload;

      if (state.history.length && index < state.history.length) {
        // Resubmission - update input message, truncate history after resubmit with new empty response message
        if (index % 2 === 1) {
          console.warn(
            "Corrupted history: resubmitting at odd index, shouldn't happen",
          );
        }
        const historyItem = state.history[index];

        historyItem.message.content = ""; // IMPORTANT - this is quickly updated by resolveEditorContent based on editor state prior to streaming
        historyItem.editorState = payload.editorState;
        historyItem.contextItems = [];

        state.history = state.history.slice(0, index + 1).concat({
          message: {
            id: uuidv4(),
            role: "assistant",
            content: "", // IMPORTANT - this is subsequently updated by response streaming
          },
          contextItems: [],
        });
      } else {
        // New input/response messages
        state.history = state.history.concat([
          {
            message: {
              id: uuidv4(),
              role: "user",
              content: "", // IMPORTANT - this is quickly updated by resolveEditorContent based on editor state prior to streaming
            },
            contextItems: [],
            editorState,
          },
          {
            message: {
              id: uuidv4(),
              role: "assistant",
              content: "", // IMPORTANT - this is subsequently updated by response streaming
            },
            contextItems: [],
          },
        ]);
      }

      state.isStreaming = true;
    },
    truncateHistoryToMessage: (
      state,
      {
        payload,
      }: PayloadAction<{
        index: number;
      }>,
    ) => {
      const { index } = payload;

      if (state.history.length && index < state.history.length) {
        state.codeBlockApplyStates.curIndex = 0;
        state.history = state.history.slice(0, index + 1).concat({
          message: {
            id: uuidv4(),
            role: "assistant",
            content: "", // IMPORTANT - this is subsequently updated by response streaming
          },
          contextItems: [],
        });
      }
    },
    deleteMessage: (state, action: PayloadAction<number>) => {
      // Deletes the current assistant message and the previous user message
      state.history.splice(action.payload - 1, 2);
    },
    updateHistoryItemAtIndex: (
      state,
      {
        payload,
      }: PayloadAction<{
        index: number;
        updates: Partial<ChatHistoryItemWithMessageId>;
      }>,
    ) => {
      const { index, updates } = payload;
      if (index !== 0 && !state.history[index]) {
        console.error(
          `attempting to update history item at nonexistent index ${index}`,
          updates,
        );
        return;
      }
      state.history[index] = {
        ...state.history[index],
        ...updates,
      };
    },
    addContextItemsAtIndex: (
      state,
      {
        payload,
      }: PayloadAction<{
        index: number;
        contextItems: ContextItemWithId[];
      }>,
    ) => {
      const historyItem = state.history[payload.index];

      if (!historyItem) {
        return;
      }

      historyItem.contextItems = [
        ...historyItem.contextItems,
        ...payload.contextItems,
      ];
    },
    setAppliedRulesAtIndex: (
      state,
      {
        payload,
      }: PayloadAction<{
        index: number;
        appliedRules: RuleWithSource[];
      }>,
    ) => {
      if (state.history[payload.index]) {
        state.history[payload.index].appliedRules = payload.appliedRules;
      }
    },
    setInactive: (state) => {
      const curMessage = state.history.at(-1);

      if (curMessage) {
        curMessage.isGatheringContext = false;
      }

      state.isStreaming = false;
    },
    abortStream: (state) => {
      state.streamAborter.abort();
      state.streamAborter = new AbortController();
    },
    streamUpdate: (state, action: PayloadAction<ChatMessage[]>) => {
      if (state.history.length) {
        for (const message of action.payload) {
          let lastItem = state.history[state.history.length - 1];
          let lastMessage = lastItem.message;

          if (message.role === "thinking" && message.redactedThinking) {
            state.history.push({
              message: {
                role: "thinking",
                content: "internal reasoning is hidden due to safety reasons",
                redactedThinking: message.redactedThinking,
                id: uuidv4(),
              },
              contextItems: [],
            });
            continue;
          }

          const messageContent = message.content
            ? renderChatMessage(message)
            : "";

          // OpenAI-compatible models in agent mode sometimes send
          // all of their data in one message, so we handle that case early.
          if (messageContent) {
            const thinkMatches = messageContent.match(
              /<think>([\s\S]*)<\/think>([\s\S]*)/,
            );
            if (thinkMatches) {
              // The order that they seem to consistently use is:
              //
              // <think>Thinking text</think>
              // Text to show to the user

              lastItem.reasoning = {
                text: thinkMatches[1].trim(),
                startAt: Date.now(),
                endAt: Date.now(),
                active: false,
              };

              // This is the chat message that we should show to the user.
              // We always need to push this even if it is empty,
              // because we cannot attach tool calls to a Thinking message.
              // That would break `messageHasToolCallId`.
              state.history.push({
                message: {
                  role: "assistant",
                  content: thinkMatches[2].trim(),
                  id: uuidv4(),
                },
                contextItems: [],
              });
              lastItem = state.history[state.history.length - 1];
              lastMessage = lastItem.message;

              if (
                (message.role === "assistant" || message.role === "thinking") &&
                message.toolCalls?.[0]
              ) {
                // Only support one tool call for now.
                // There are further changes required throughout the system
                // to support multiple tool calls in a single message from
                // OpenAI-compatible providers.
                const toolCallDelta = message.toolCalls[0];
                const newToolCallState = addToolCallDeltaToState(
                  toolCallDelta,
                  lastItem.toolCallState,
                );
                lastItem.toolCallState = newToolCallState;
                // We know this is one of these two types because we just added it
                const curMessage = lastMessage as
                  | AssistantChatMessage
                  | ThinkingChatMessage;
                if (curMessage.toolCalls) {
                  curMessage.toolCalls.push(newToolCallState.toolCall);
                } else {
                  curMessage.toolCalls = [newToolCallState.toolCall];
                }
              }

              return;
            }
          }

          // The remainder of this function handles streaming messages
          if (
            lastMessage.role !== message.role ||
            message.role === "tool" // Tool messages should always create new messages
          ) {
            // Create a new message
            const renderedContent = renderChatMessage(message);
            const historyItem: ChatHistoryItemWithMessageId = {
              message: {
                ...message,
<<<<<<< HEAD
                content: renderedContent,
=======
                content: "",
>>>>>>> 33c20e31
                id: uuidv4(),
              },
              contextItems: [],
            };
            if (message.role === "assistant" && message.toolCalls?.length) {
              // Handle multiple tool calls
              historyItem.toolCallStates = message.toolCalls.map(
                (toolCallDelta) =>
                  addToolCallDeltaToState(toolCallDelta, undefined),
              );
            }
            state.history.push(historyItem);
<<<<<<< HEAD
          } else {
            // Add to the existing message

            // Handle tool calls being added to existing assistant message
            if (
              message.role === "assistant" &&
              (message as any).toolCalls?.length &&
              !lastItem.toolCallStates
            ) {
              lastItem.toolCallStates = (message as any).toolCalls.map(
                (toolCallDelta: any) =>
                  addToolCallDeltaToState(toolCallDelta, undefined),
              );
              (lastMessage as any).toolCalls = lastItem.toolCallStates?.map(
                (state) => state.toolCall,
              );
            }

            // CRITICAL: Always ensure message.toolCalls is synchronized with toolCallStates
            if (lastItem.toolCallStates && lastItem.toolCallStates.length > 0) {
              (lastMessage as any).toolCalls = lastItem.toolCallStates.map(
                (state) => state.toolCall,
              );
            }

            if (message.content) {
              const messageContent = renderChatMessage(message);
              if (messageContent.includes("<think>")) {
                lastItem.reasoning = {
                  startAt: Date.now(),
                  active: true,
                  text: messageContent.replace("<think>", "").trim(),
                };
              } else if (
                lastItem.reasoning?.active &&
                messageContent.includes("</think>")
=======
            lastItem = state.history[state.history.length - 1];
            lastMessage = lastItem.message;
          }

          // Add to the existing message
          if (messageContent) {
            if (messageContent.includes("<think>")) {
              lastItem.reasoning = {
                startAt: Date.now(),
                active: true,
                text: messageContent.replace("<think>", "").trim(),
              };
            } else if (
              lastItem.reasoning?.active &&
              messageContent.includes("</think>")
            ) {
              const [reasoningEnd, answerStart] =
                messageContent.split("</think>");
              lastItem.reasoning.text += reasoningEnd.trimEnd();
              lastItem.reasoning.active = false;
              lastItem.reasoning.endAt = Date.now();
              lastMessage.content += answerStart.trimStart();
            } else if (lastItem.reasoning?.active) {
              if (
                lastItem.reasoning.text.length > 0 ||
                messageContent.trim().length > 0
>>>>>>> 33c20e31
              ) {
                lastItem.reasoning.text += messageContent;
              }
            } else {
              // Note this only works because new message above
              // was already rendered from parts to string
              if (
                lastMessage.content.length > 0 ||
                messageContent.trim().length > 0
              ) {
                lastMessage.content += messageContent;
              }
<<<<<<< HEAD
            } else if (
              message.role === "assistant" &&
              message.toolCalls?.length &&
              lastMessage.role === "assistant"
            ) {
              // Handle multiple tool calls in streaming updates - ID-based approach
              const existingToolCallStates = lastItem.toolCallStates || [];
              const updatedToolCallStates: ToolCallState[] = [
                ...existingToolCallStates,
              ];

              // Process each incoming tool call delta by ID
              for (const toolCallDelta of message.toolCalls) {
                // Find existing state by toolCallId
                const existingStateIndex = updatedToolCallStates.findIndex(
                  (state) => state.toolCallId === toolCallDelta.id,
                );

                const existingState =
                  existingStateIndex >= 0
                    ? updatedToolCallStates[existingStateIndex]
                    : undefined;

                const updatedState = addToolCallDeltaToState(
                  toolCallDelta,
                  existingState,
                );

                if (existingStateIndex >= 0) {
                  // Update existing state
                  updatedToolCallStates[existingStateIndex] = updatedState;
                } else {
                  // Add new state
                  updatedToolCallStates.push(updatedState);
                }
              }

              lastItem.toolCallStates = updatedToolCallStates;
              (lastMessage as any).toolCalls = updatedToolCallStates.map(
                (state) => state.toolCall,
              );
=======
>>>>>>> 33c20e31
            }
          } else if (message.role === "thinking" && message.signature) {
            if (lastMessage.role === "thinking") {
              lastMessage.signature = message.signature;
            }
          } else if (
            message.role === "assistant" &&
            message.toolCalls?.[0] &&
            lastMessage.role === "assistant"
          ) {
            // Intentionally only supporting one tool call for now.
            const toolCallDelta = message.toolCalls[0];
            const newToolCallState = addToolCallDeltaToState(
              toolCallDelta,
              lastItem.toolCallState,
            );
            lastItem.toolCallState = newToolCallState;
            lastMessage.toolCalls = [newToolCallState.toolCall];
          }
        }
      }
    },
    newSession: (state, { payload }: PayloadAction<Session | undefined>) => {
      state.lastSessionId = state.id;

      state.streamAborter.abort();
      state.streamAborter = new AbortController();

      state.isStreaming = false;
      state.symbols = {};

      if (payload) {
        state.history = payload.history as any;
        state.title = payload.title;
        state.id = payload.sessionId;
      } else {
        state.history = [];
        state.title = NEW_SESSION_TITLE;
        state.id = uuidv4();
      }
    },
    updateSessionTitle: (state, { payload }: PayloadAction<string>) => {
      state.title = payload;
    },
    setIsSessionMetadataLoading: (
      state,
      { payload }: PayloadAction<boolean>,
    ) => {
      state.isSessionMetadataLoading = payload;
    },
    setAllSessionMetadata: (
      state,
      { payload }: PayloadAction<SessionMetadata[]>,
    ) => {
      state.allSessionMetadata = payload;
    },
    //////////////////////////////////////////////////////////////////////////////////
    // These are for optimistic session metadata updates, especially for History page
    addSessionMetadata: (
      state,
      { payload }: PayloadAction<SessionMetadata>,
    ) => {
      state.allSessionMetadata = [...state.allSessionMetadata, payload];
    },
    updateSessionMetadata: (
      state,
      {
        payload,
      }: PayloadAction<
        {
          sessionId: string;
        } & Partial<SessionMetadata>
      >,
    ) => {
      state.allSessionMetadata = state.allSessionMetadata.map((session) =>
        session.sessionId === payload.sessionId
          ? {
              ...session,
              ...payload,
            }
          : session,
      );
      if (payload.title && payload.sessionId === state.id) {
        state.title = payload.title;
      }
    },
    deleteSessionMetadata: (state, { payload }: PayloadAction<string>) => {
      // Note, should not be allowed to delete current session from chat session
      state.allSessionMetadata = state.allSessionMetadata.filter(
        (session) => session.sessionId !== payload,
      );
    },
    //////////////////////////////////////////////////////////////////////////////////
    addHighlightedCode: (
      state,
      {
        payload,
      }: PayloadAction<{ rangeInFileWithContents: any; edit: boolean }>,
    ) => {
      let contextItems =
        state.history[state.history.length - 1].contextItems ?? [];

      contextItems = contextItems.map((item) => {
        return { ...item, editing: false };
      });

      const { relativePathOrBasename } = findUriInDirs(
        payload.rangeInFileWithContents.filepath,
        window.workspacePaths ?? [],
      );
      const fileName = getUriPathBasename(
        payload.rangeInFileWithContents.filepath,
      );

      const lineNums = `(${
        payload.rangeInFileWithContents.range.start.line + 1
      }-${payload.rangeInFileWithContents.range.end.line + 1})`;

      contextItems.push({
        name: `${fileName} ${lineNums}`,
        description: relativePathOrBasename,
        id: {
          providerTitle: "code",
          itemId: uuidv4(),
        },
        content: payload.rangeInFileWithContents.contents,
        editing: true,
        editable: true,
        uri: {
          type: "file",
          value: payload.rangeInFileWithContents.filepath,
        },
      });

      state.history[state.history.length - 1].contextItems = contextItems;
    },
    updateApplyState: (state, { payload }: PayloadAction<ApplyState>) => {
      const applyState = state.codeBlockApplyStates.states.find(
        (state) => state.streamId === payload.streamId,
      );

      if (!applyState) {
        state.codeBlockApplyStates.states.push(payload);
      } else {
        applyState.status = payload.status ?? applyState.status;
        applyState.numDiffs = payload.numDiffs ?? applyState.numDiffs;
        applyState.filepath = payload.filepath ?? applyState.filepath;
      }

      if (payload.status === "done") {
        state.codeBlockApplyStates.curIndex++;
      }
    },
    resetNextCodeBlockToApplyIndex: (state) => {
      state.codeBlockApplyStates.curIndex = 0;
    },

    // TOOL CALL STATE
    setToolGenerated: (
      state,
      action: PayloadAction<{
        toolCallId: string;
        tools: Tool[];
      }>,
    ) => {
      const toolCallState = findToolCallById(
        state.history,
        action.payload.toolCallId,
      );

      if (toolCallState) {
        toolCallState.status = "generated";

        const tool = action.payload.tools.find(
          (t) => t.function.name === toolCallState.toolCall.function.name,
        );
        if (tool) {
          toolCallState.tool = tool;
        }
      }
    },
    updateToolCallOutput: (
      state,
      action: PayloadAction<{
        toolCallId: string;
        contextItems: ContextItem[];
      }>,
    ) => {
      // Update tool call state and corresponding tool output message
      const toolCallState = findToolCallById(
        state.history,
        action.payload.toolCallId,
      );
      if (toolCallState) {
        toolCallState.output = action.payload.contextItems;
      }
      const toolItem = findToolOutputById(
        state.history,
        action.payload.toolCallId,
      );
      if (toolItem) {
        toolItem.message.content = renderContextItems(
          action.payload.contextItems,
        );
        toolItem.contextItems = action.payload.contextItems.map((item) =>
          toolCallCtxItemToCtxItemWithId(item, action.payload.toolCallId),
        );
      }
    },
    cancelToolCall: (
      state,
      action: PayloadAction<{
        toolCallId: string;
      }>,
    ) => {
      const toolCallState = findToolCallById(
        state.history,
        action.payload.toolCallId,
      );
      if (toolCallState) {
        toolCallState.status = "canceled";
      }
    },
    errorToolCall: (
      state,
      action: PayloadAction<{
        toolCallId: string;
      }>,
    ) => {
      const toolCallState = findToolCallById(
        state.history,
        action.payload.toolCallId,
      );
      if (toolCallState) {
        toolCallState.status = "errored";
      }
    },
    acceptToolCall: (
      state,
      action: PayloadAction<{
        toolCallId: string;
      }>,
    ) => {
      const toolCallState = findToolCallById(
        state.history,
        action.payload.toolCallId,
      );
      if (toolCallState) {
        toolCallState.status = "done";
      }
    },
    setToolCallCalling: (
      state,
      action: PayloadAction<{
        toolCallId: string;
      }>,
    ) => {
      const toolCallState = findToolCallById(
        state.history,
        action.payload.toolCallId,
      );
      if (toolCallState) {
        toolCallState.status = "calling";
      }
    },
    setMode: (state, action: PayloadAction<MessageModes>) => {
      state.mode = action.payload;
    },
    setIsInEdit: (state, action: PayloadAction<boolean>) => {
      state.isInEdit = action.payload;
    },
    setHasReasoningEnabled: (state, action: PayloadAction<boolean>) => {
      state.hasReasoningEnabled = action.payload;
    },
    setNewestToolbarPreviewForInput: (
      state,
      {
        payload,
      }: PayloadAction<{
        inputId: string;
        contextItemId: string;
      }>,
    ) => {
      state.newestToolbarPreviewForInput[payload.inputId] =
        payload.contextItemId;
    },
  },
  selectors: {
    selectIsGatheringContext: (state) => {
      const curHistoryItem = state.history.at(-1);
      return curHistoryItem?.isGatheringContext || false;
    },
  },
  extraReducers: (builder) => {
    addPassthroughCases(builder, [streamResponseThunk]);
  },
});

function addPassthroughCases(
  builder: ActionReducerMapBuilder<SessionState>,
  thunks: AsyncThunk<any, any, any>[],
) {
  thunks.forEach((thunk) => {
    builder
      .addCase(thunk.fulfilled, (_state, _action) => {})
      .addCase(thunk.rejected, (_state, _action) => {})
      .addCase(thunk.pending, (_state, _action) => {});
  });
}

export const selectApplyStateByStreamId = createSelector(
  [
    (state: RootState) => state.session.codeBlockApplyStates.states,
    (_state: RootState, streamId?: string) => streamId,
  ],
  (states, streamId) => {
    return states.find((state) => state.streamId === streamId);
  },
);

export const selectApplyStateByToolCallId = createSelector(
  [
    (state: RootState) => state.session.codeBlockApplyStates.states,
    (_state: RootState, toolCallId?: string) => toolCallId,
  ],
  (states, toolCallId) => {
    if (toolCallId) {
      return states.find((state) => state.toolCallId === toolCallId);
    }
  },
);

export const {
  updateFileSymbols,
  setContextItemsAtIndex,
  addContextItemsAtIndex,
  setAppliedRulesAtIndex,
  setInactive,
  streamUpdate,
  newSession,
  updateSessionTitle,
  addHighlightedCode,
  addPromptCompletionPair,
  setActive,
  submitEditorAndInitAtIndex,
  truncateHistoryToMessage,
  updateHistoryItemAtIndex,
  clearDanglingMessages,
  setMainEditorContentTrigger,
  deleteMessage,
  setIsGatheringContext,
  resetNextCodeBlockToApplyIndex,
  updateApplyState,
  abortStream,
  setToolCallCalling,
  cancelToolCall,
  errorToolCall,
  acceptToolCall,
  setToolGenerated,
  updateToolCallOutput,
  setMode,
  setIsSessionMetadataLoading,
  setAllSessionMetadata,
  addSessionMetadata,
  updateSessionMetadata,
  deleteSessionMetadata,
  setNewestToolbarPreviewForInput,
  setIsInEdit,
  setHasReasoningEnabled,
} = sessionSlice.actions;

export const { selectIsGatheringContext } = sessionSlice.selectors;

export default sessionSlice.reducer;<|MERGE_RESOLUTION|>--- conflicted
+++ resolved
@@ -391,27 +391,20 @@
 
               if (
                 (message.role === "assistant" || message.role === "thinking") &&
-                message.toolCalls?.[0]
+                message.toolCalls?.length
               ) {
-                // Only support one tool call for now.
-                // There are further changes required throughout the system
-                // to support multiple tool calls in a single message from
-                // OpenAI-compatible providers.
-                const toolCallDelta = message.toolCalls[0];
-                const newToolCallState = addToolCallDeltaToState(
-                  toolCallDelta,
-                  lastItem.toolCallState,
+                // Handle multiple tool calls
+                lastItem.toolCallStates = message.toolCalls.map(
+                  (toolCallDelta) =>
+                    addToolCallDeltaToState(toolCallDelta, undefined),
                 );
-                lastItem.toolCallState = newToolCallState;
                 // We know this is one of these two types because we just added it
                 const curMessage = lastMessage as
                   | AssistantChatMessage
                   | ThinkingChatMessage;
-                if (curMessage.toolCalls) {
-                  curMessage.toolCalls.push(newToolCallState.toolCall);
-                } else {
-                  curMessage.toolCalls = [newToolCallState.toolCall];
-                }
+                curMessage.toolCalls = lastItem.toolCallStates.map(
+                  (state) => state.toolCall,
+                );
               }
 
               return;
@@ -428,11 +421,7 @@
             const historyItem: ChatHistoryItemWithMessageId = {
               message: {
                 ...message,
-<<<<<<< HEAD
                 content: renderedContent,
-=======
-                content: "",
->>>>>>> 33c20e31
                 id: uuidv4(),
               },
               contextItems: [],
@@ -443,46 +432,12 @@
                 (toolCallDelta) =>
                   addToolCallDeltaToState(toolCallDelta, undefined),
               );
-            }
-            state.history.push(historyItem);
-<<<<<<< HEAD
-          } else {
-            // Add to the existing message
-
-            // Handle tool calls being added to existing assistant message
-            if (
-              message.role === "assistant" &&
-              (message as any).toolCalls?.length &&
-              !lastItem.toolCallStates
-            ) {
-              lastItem.toolCallStates = (message as any).toolCalls.map(
-                (toolCallDelta: any) =>
-                  addToolCallDeltaToState(toolCallDelta, undefined),
-              );
-              (lastMessage as any).toolCalls = lastItem.toolCallStates?.map(
+              // Set toolCalls on the message for compatibility
+              (historyItem.message as any).toolCalls = historyItem.toolCallStates.map(
                 (state) => state.toolCall,
               );
             }
-
-            // CRITICAL: Always ensure message.toolCalls is synchronized with toolCallStates
-            if (lastItem.toolCallStates && lastItem.toolCallStates.length > 0) {
-              (lastMessage as any).toolCalls = lastItem.toolCallStates.map(
-                (state) => state.toolCall,
-              );
-            }
-
-            if (message.content) {
-              const messageContent = renderChatMessage(message);
-              if (messageContent.includes("<think>")) {
-                lastItem.reasoning = {
-                  startAt: Date.now(),
-                  active: true,
-                  text: messageContent.replace("<think>", "").trim(),
-                };
-              } else if (
-                lastItem.reasoning?.active &&
-                messageContent.includes("</think>")
-=======
+            state.history.push(historyItem);
             lastItem = state.history[state.history.length - 1];
             lastMessage = lastItem.message;
           }
@@ -509,7 +464,6 @@
               if (
                 lastItem.reasoning.text.length > 0 ||
                 messageContent.trim().length > 0
->>>>>>> 33c20e31
               ) {
                 lastItem.reasoning.text += messageContent;
               }
@@ -522,50 +476,6 @@
               ) {
                 lastMessage.content += messageContent;
               }
-<<<<<<< HEAD
-            } else if (
-              message.role === "assistant" &&
-              message.toolCalls?.length &&
-              lastMessage.role === "assistant"
-            ) {
-              // Handle multiple tool calls in streaming updates - ID-based approach
-              const existingToolCallStates = lastItem.toolCallStates || [];
-              const updatedToolCallStates: ToolCallState[] = [
-                ...existingToolCallStates,
-              ];
-
-              // Process each incoming tool call delta by ID
-              for (const toolCallDelta of message.toolCalls) {
-                // Find existing state by toolCallId
-                const existingStateIndex = updatedToolCallStates.findIndex(
-                  (state) => state.toolCallId === toolCallDelta.id,
-                );
-
-                const existingState =
-                  existingStateIndex >= 0
-                    ? updatedToolCallStates[existingStateIndex]
-                    : undefined;
-
-                const updatedState = addToolCallDeltaToState(
-                  toolCallDelta,
-                  existingState,
-                );
-
-                if (existingStateIndex >= 0) {
-                  // Update existing state
-                  updatedToolCallStates[existingStateIndex] = updatedState;
-                } else {
-                  // Add new state
-                  updatedToolCallStates.push(updatedState);
-                }
-              }
-
-              lastItem.toolCallStates = updatedToolCallStates;
-              (lastMessage as any).toolCalls = updatedToolCallStates.map(
-                (state) => state.toolCall,
-              );
-=======
->>>>>>> 33c20e31
             }
           } else if (message.role === "thinking" && message.signature) {
             if (lastMessage.role === "thinking") {
@@ -573,17 +483,45 @@
             }
           } else if (
             message.role === "assistant" &&
-            message.toolCalls?.[0] &&
+            message.toolCalls?.length &&
             lastMessage.role === "assistant"
           ) {
-            // Intentionally only supporting one tool call for now.
-            const toolCallDelta = message.toolCalls[0];
-            const newToolCallState = addToolCallDeltaToState(
-              toolCallDelta,
-              lastItem.toolCallState,
+            // Handle multiple tool calls in streaming updates - ID-based approach
+            const existingToolCallStates = lastItem.toolCallStates || [];
+            const updatedToolCallStates: ToolCallState[] = [
+              ...existingToolCallStates,
+            ];
+
+            // Process each incoming tool call delta by ID
+            for (const toolCallDelta of message.toolCalls) {
+              // Find existing state by toolCallId
+              const existingStateIndex = updatedToolCallStates.findIndex(
+                (state) => state.toolCallId === toolCallDelta.id,
+              );
+
+              const existingState =
+                existingStateIndex >= 0
+                  ? updatedToolCallStates[existingStateIndex]
+                  : undefined;
+
+              const updatedState = addToolCallDeltaToState(
+                toolCallDelta,
+                existingState,
+              );
+
+              if (existingStateIndex >= 0) {
+                // Update existing state
+                updatedToolCallStates[existingStateIndex] = updatedState;
+              } else {
+                // Add new state
+                updatedToolCallStates.push(updatedState);
+              }
+            }
+
+            lastItem.toolCallStates = updatedToolCallStates;
+            (lastMessage as any).toolCalls = updatedToolCallStates.map(
+              (state) => state.toolCall,
             );
-            lastItem.toolCallState = newToolCallState;
-            lastMessage.toolCalls = [newToolCallState.toolCall];
           }
         }
       }
