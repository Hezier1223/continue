import {
  ActionReducerMapBuilder,
  AsyncThunk,
  PayloadAction,
  createSelector,
  createSlice,
} from "@reduxjs/toolkit";
import { JSONContent } from "@tiptap/react";
import {
  ApplyState,
  AssistantChatMessage,
  ChatHistoryItem,
  ChatMessage,
  ContextItem,
  ContextItemWithId,
  FileSymbolMap,
  MessageModes,
  PromptLog,
  RuleWithSource,
  Session,
  SessionMetadata,
  ThinkingChatMessage,
  Tool,
  ToolCallState,
  ToolCallDelta,
} from "core";
import { BuiltInToolNames } from "core/tools/builtIn";
import { NEW_SESSION_TITLE } from "core/util/constants";
import {
  renderChatMessage,
  renderContextItems,
} from "core/util/messageContent";
import { findUriInDirs, getUriPathBasename } from "core/util/uri";
import { findLastIndex } from "lodash";
import { v4 as uuidv4 } from "uuid";
import { toolCallCtxItemToCtxItemWithId } from "../../pages/gui/ToolCallDiv/utils";
import { addToolCallDeltaToState } from "../../util/toolCallState";
import { RootState } from "../store";
import { streamResponseThunk } from "../thunks/streamResponse";
import { findChatHistoryItemByToolCallId, findToolCallById } from "../util";

/**
 * Helper function to filter out duplicate edit/search-replace tool calls.
 * Only keeps the first occurrence of edit tools.
 *
 * We don't support multiple parallel apply calls - see tool definitions for
 * instructions we provide to models to prevent this behavior.
 */
function filterMultipleEditToolCalls(
  toolCalls: ToolCallDelta[],
): ToolCallDelta[] {
  const editToolNames = [
    BuiltInToolNames.EditExistingFile,
    BuiltInToolNames.SearchAndReplaceInFile,
  ];
  let hasSeenEditTool = false;

  return toolCalls.filter((toolCall) => {
    const isEditTool = editToolNames.includes(toolCall.function?.name as any);

    if (isEditTool) {
      if (hasSeenEditTool) {
        return false; // Skip this duplicate edit tool
      }
      hasSeenEditTool = true;
    }

    return true;
  });
}

/**
 * Initializes tool call states for a new message containing tool calls.
 * This function is called when we receive a complete message with tool calls,
 * typically in non-streaming scenarios or when processing the first chunk
 * of a streaming message that contains tool calls.
 *
 * @param message - The chat message containing tool calls to process
 * @param lastItem - The chat history item to attach tool call states to
 */
export function handleToolCallsInMessage(
  message: ChatMessage,
  lastItem: ChatHistoryItemWithMessageId,
): void {
  if (
    (message.role === "assistant" || message.role === "thinking") &&
    message.toolCalls?.length
  ) {
    // Filter out duplicate edit/search-replace tool calls - only keep the first one
    const filteredToolCalls = filterMultipleEditToolCalls(message.toolCalls);

    // Initialize tool call states for each filtered tool call in the message
    // Each tool call gets its own state to track generation/execution progress
    lastItem.toolCallStates = filteredToolCalls.map((toolCallDelta) =>
      addToolCallDeltaToState(toolCallDelta, undefined),
    );

    // Update the message's toolCalls array to reflect the processed tool calls
    // We can safely cast because we verified the role above
    const curMessage = lastItem.message as
      | AssistantChatMessage
      | ThinkingChatMessage;
    curMessage.toolCalls = lastItem.toolCallStates.map(
      (state) => state.toolCall,
    );
  }
}

<<<<<<< HEAD
=======
/**
 * Applies a single tool call delta to the tool call states array.
 *
 * This function handles the core logic for OpenAI-style tool call streaming where:
 * - Initial tool calls come with full details (ID, name, arguments)
 * - Subsequent argument fragments come without IDs and need to update the most recent tool call
 * - Multiple parallel tool calls can be streamed simultaneously
 *
 * @param toolCallDelta - The incoming tool call delta from the LLM stream
 * @param toolCallStates - Array of existing tool call states (modified in place)
 */
function applyToolCallDelta(
  toolCallDelta: ToolCallDelta,
  toolCallStates: ToolCallState[],
): void {
  // Find existing state by matching toolCallId - this ensures we update
  // the correct tool call even when multiple tool calls are being streamed
  let existingStateIndex = -1;

  if (toolCallDelta.id) {
    // Tool call has an ID - find by exact match
    // This handles: new tool calls or explicit updates to existing ones
    existingStateIndex = toolCallStates.findIndex(
      (state) => state.toolCallId === toolCallDelta.id,
    );
  } else {
    // No ID in delta (common in OpenAI streaming fragments)
    // Strategy: Update the most recently added tool call that's still being generated
    // This handles the pattern: initial tool call with ID, then fragments without ID
    existingStateIndex = toolCallStates.length - 1;

    // Ensure we have at least one tool call to update
    if (existingStateIndex < 0) {
      existingStateIndex = -1; // Will create new tool call
    }
  }

  const existingState =
    existingStateIndex >= 0 ? toolCallStates[existingStateIndex] : undefined;

  // Apply the delta to create an updated state (either updating existing or creating new)
  const updatedState = addToolCallDeltaToState(toolCallDelta, existingState);

  if (existingStateIndex >= 0) {
    // Update existing tool call state in place
    toolCallStates[existingStateIndex] = updatedState;
  } else {
    // Add new tool call state for a newly discovered tool call
    toolCallStates.push(updatedState);
  }
}

/**
 * Handles incremental updates to tool calls during streaming responses.
 * This function processes streaming deltas for tool calls, updating existing
 * tool call states or creating new ones as needed. It uses ID-based matching
 * to ensure tool call updates are applied to the correct tool call state.
 *
 * @param message - The streaming message chunk containing tool call deltas
 * @param lastItem - The chat history item containing existing tool call states
 */
export function handleStreamingToolCallUpdates(
  message: ChatMessage,
  lastItem: ChatHistoryItemWithMessageId,
): void {
  if (
    message.role === "assistant" &&
    message.toolCalls?.length &&
    lastItem.message.role === "assistant"
  ) {
    // Start with existing tool call states or empty array if none exist
    const existingToolCallStates = lastItem.toolCallStates || [];
    const updatedToolCallStates: ToolCallState[] = [...existingToolCallStates];

    // Filter out duplicate edit/search-replace tool calls - only keep the first one
    const filteredToolCalls = filterMultipleEditToolCalls(message.toolCalls);

    // Process each filtered tool call delta, matching by ID to update the correct state
    filteredToolCalls.forEach((toolCallDelta) => {
      applyToolCallDelta(toolCallDelta, updatedToolCallStates);
    });

    // Replace the entire tool call states array with the updated version
    lastItem.toolCallStates = updatedToolCallStates;

    // Update the message's toolCalls array to reflect current tool call states
    (lastItem.message as any).toolCalls = updatedToolCallStates.map(
      (state) => state.toolCall,
    );
  }
}

>>>>>>> 3828e1e6
// We need this to handle reorderings (e.g. a mid-array deletion) of the messages array.
// The proper fix is adding a UUID to all chat messages, but this is the temp workaround.
export type ChatHistoryItemWithMessageId = ChatHistoryItem & {
  message: ChatMessage & { id: string };
};

type SessionState = {
  lastSessionId?: string;
  isSessionMetadataLoading: boolean;
  allSessionMetadata: SessionMetadata[];
  history: ChatHistoryItemWithMessageId[];
  isStreaming: boolean;
  title: string;
  id: string;
  streamAborter: AbortController;
  mainEditorContentTrigger?: JSONContent | undefined;
  symbols: FileSymbolMap;
  mode: MessageModes;
  isInEdit: boolean;
  codeBlockApplyStates: {
    states: ApplyState[];
    curIndex: number;
  };
  newestToolbarPreviewForInput: Record<string, string>;
  hasReasoningEnabled?: boolean;
};

const initialState: SessionState = {
  isSessionMetadataLoading: false,
  allSessionMetadata: [],
  history: [],
  isStreaming: false,
  title: NEW_SESSION_TITLE,
  id: uuidv4(),
  streamAborter: new AbortController(),
  symbols: {},
  mode: "agent",
  isInEdit: false,
  codeBlockApplyStates: {
    states: [],
    curIndex: 0,
  },
  lastSessionId: undefined,
  newestToolbarPreviewForInput: {},
};

export const sessionSlice = createSlice({
  name: "session",
  initialState,
  reducers: {
    addPromptCompletionPair: (
      state,
      { payload }: PayloadAction<PromptLog[]>,
    ) => {
      if (!state.history.length) {
        return;
      }

      const lastMessage = state.history[state.history.length - 1];

      lastMessage.promptLogs = lastMessage.promptLogs
        ? lastMessage.promptLogs.concat(payload)
        : payload;

      // Inactive thinking for reasoning models when '</think>' tag is not received on request completion
      if (lastMessage.reasoning?.active) {
        lastMessage.reasoning.active = false;
        lastMessage.reasoning.endAt = Date.now();
      }
    },
    setActive: (state) => {
      state.isStreaming = true;
    },
    setIsGatheringContext: (state, { payload }: PayloadAction<boolean>) => {
      const curMessage = state.history.at(-1);
      if (curMessage) {
        curMessage.isGatheringContext = payload;
      }
    },
    clearDanglingMessages: (state) => {
      // This is used during cancellation
      // After the last user or tool message, we can have thinking and or valid assitant message (content or generated tool calls) OR nothing.
      // The only thing allowed after the last assistant message that has either content or generated tool calls
      // is a user or tool message
      if (state.history.length < 2) {
        return;
      }
      const lastUserOrToolIdx = findLastIndex(
        state.history,
        (item) => item.message.role === "tool" || item.message.role === "user",
      );

      let validAssistantMessageIdx = -1;
      for (let i = state.history.length - 1; i > lastUserOrToolIdx; i--) {
        const message = state.history[i];
        const hasGeneratedMsg = message.toolCallStates?.some(
          (toolCallState) => toolCallState.status !== "generating",
        );
        if (message.message.content || hasGeneratedMsg) {
          validAssistantMessageIdx = i;
          // Cancel any tool calls that are dangling and generated
          if (message.toolCallStates) {
            message.toolCallStates.forEach((toolCallState) => {
              if (toolCallState.status === "generated") {
                toolCallState.status = "canceled";
              }
            });
          }
          break;
        }
      }

      if (validAssistantMessageIdx === -1) {
        state.history = state.history.slice(0, lastUserOrToolIdx + 1);
      } else {
        state.history = state.history.slice(0, validAssistantMessageIdx + 1);
      }
    },
    // Trigger value picked up by editor with isMainInput to set its content
    setMainEditorContentTrigger: (
      state,
      action: PayloadAction<JSONContent | undefined>,
    ) => {
      state.mainEditorContentTrigger = action.payload;
    },
    updateFileSymbols: (state, action: PayloadAction<FileSymbolMap>) => {
      state.symbols = {
        ...state.symbols,
        ...action.payload,
      };
    },
    setContextItemsAtIndex: (
      state,
      {
        payload: { index, contextItems },
      }: PayloadAction<{
        index: number;
        contextItems: ChatHistoryItem["contextItems"];
      }>,
    ) => {
      if (state.history[index]) {
        state.history[index].contextItems = contextItems;
      }
    },
    submitEditorAndInitAtIndex: (
      state,
      {
        payload,
      }: PayloadAction<{
        index: number;
        editorState: JSONContent;
      }>,
    ) => {
      const { index, editorState } = payload;

      if (state.history.length && index < state.history.length) {
        // Resubmission - update input message, truncate history after resubmit with new empty response message
        if (index % 2 === 1) {
          console.warn(
            "Corrupted history: resubmitting at odd index, shouldn't happen",
          );
        }
        const historyItem = state.history[index];

        historyItem.message.content = ""; // IMPORTANT - this is quickly updated by resolveEditorContent based on editor state prior to streaming
        historyItem.editorState = payload.editorState;
        historyItem.contextItems = [];

        state.history = state.history.slice(0, index + 1).concat({
          message: {
            id: uuidv4(),
            role: "assistant",
            content: "", // IMPORTANT - this is subsequently updated by response streaming
          },
          contextItems: [],
        });
      } else {
        // New input/response messages
        state.history = state.history.concat([
          {
            message: {
              id: uuidv4(),
              role: "user",
              content: "", // IMPORTANT - this is quickly updated by resolveEditorContent based on editor state prior to streaming
            },
            contextItems: [],
            editorState,
          },
          {
            message: {
              id: uuidv4(),
              role: "assistant",
              content: "", // IMPORTANT - this is subsequently updated by response streaming
            },
            contextItems: [],
          },
        ]);
      }

      state.isStreaming = true;
    },
    truncateHistoryToMessage: (
      state,
      {
        payload,
      }: PayloadAction<{
        index: number;
      }>,
    ) => {
      const { index } = payload;

      if (state.history.length && index < state.history.length) {
        state.codeBlockApplyStates.curIndex = 0;
        state.history = state.history.slice(0, index + 1).concat({
          message: {
            id: uuidv4(),
            role: "assistant",
            content: "", // IMPORTANT - this is subsequently updated by response streaming
          },
          contextItems: [],
        });
      }
    },
    deleteMessage: (state, action: PayloadAction<number>) => {
      // Deletes the current assistant message and the previous user message
      state.history.splice(action.payload - 1, 2);
    },
    updateHistoryItemAtIndex: (
      state,
      {
        payload,
      }: PayloadAction<{
        index: number;
        updates: Partial<ChatHistoryItemWithMessageId>;
      }>,
    ) => {
      const { index, updates } = payload;
      if (index !== 0 && !state.history[index]) {
        console.error(
          `attempting to update history item at nonexistent index ${index}`,
          updates,
        );
        return;
      }
      state.history[index] = {
        ...state.history[index],
        ...updates,
      };
    },
    addContextItemsAtIndex: (
      state,
      {
        payload,
      }: PayloadAction<{
        index: number;
        contextItems: ContextItemWithId[];
      }>,
    ) => {
      const historyItem = state.history[payload.index];

      if (!historyItem) {
        return;
      }

      historyItem.contextItems = [
        ...historyItem.contextItems,
        ...payload.contextItems,
      ];
    },
    setAppliedRulesAtIndex: (
      state,
      {
        payload,
      }: PayloadAction<{
        index: number;
        appliedRules: RuleWithSource[];
      }>,
    ) => {
      if (state.history[payload.index]) {
        state.history[payload.index].appliedRules = payload.appliedRules;
      }
    },
    setInactive: (state) => {
      const curMessage = state.history.at(-1);

      if (curMessage) {
        curMessage.isGatheringContext = false;
      }

      state.isStreaming = false;
    },
    abortStream: (state) => {
      state.streamAborter.abort();
      state.streamAborter = new AbortController();
    },
    streamUpdate: (state, action: PayloadAction<ChatMessage[]>) => {
      if (state.history.length) {
        for (const message of action.payload) {
          let lastItem = state.history[state.history.length - 1];
          let lastMessage = lastItem.message;

          if (message.role === "thinking" && message.redactedThinking) {
            state.history.push({
              message: {
                role: "thinking",
                content: "internal reasoning is hidden due to safety reasons",
                redactedThinking: message.redactedThinking,
                id: uuidv4(),
              },
              contextItems: [],
            });
            continue;
          }

          const messageContent = message.content
            ? renderChatMessage(message)
            : "";

          // OpenAI-compatible models in agent mode sometimes send
          // all of their data in one message, so we handle that case early.
          if (messageContent) {
            const thinkMatches = messageContent.match(
              /<think>([\s\S]*)<\/think>([\s\S]*)/,
            );
            if (thinkMatches) {
              // The order that they seem to consistently use is:
              //
              // <think>Thinking text</think>
              // Text to show to the user

              lastItem.reasoning = {
                text: thinkMatches[1].trim(),
                startAt: Date.now(),
                endAt: Date.now(),
                active: false,
              };

              // This is the chat message that we should show to the user.
              // We always need to push this even if it is empty,
              // because we cannot attach tool calls to a Thinking message.
              // That would break `messageHasToolCallId`.
              state.history.push({
                message: {
                  role: "assistant",
                  content: thinkMatches[2].trim(),
                  id: uuidv4(),
                },
                contextItems: [],
              });
              lastItem = state.history[state.history.length - 1];
              lastMessage = lastItem.message;

              handleToolCallsInMessage(message, lastItem);

              return;
            }
          }

          // The remainder of this function handles streaming messages
          if (
            lastMessage.role !== message.role ||
            message.role === "tool" // Tool messages should always create new messages
          ) {
            // Create a new message
            const historyItem: ChatHistoryItemWithMessageId = {
              message: {
                ...message,
                content: "", // Start with empty content, let accumulation logic handle it
                id: uuidv4(),
              },
              contextItems: [],
            };
            handleToolCallsInMessage(message, historyItem);
            state.history.push(historyItem);
            lastItem = state.history[state.history.length - 1];
            lastMessage = lastItem.message;
          }

          // Add to the existing message
          if (messageContent) {
            if (messageContent.includes("<think>")) {
              lastItem.reasoning = {
                startAt: Date.now(),
                active: true,
                text: messageContent.replace("<think>", "").trim(),
              };
            } else if (
              lastItem.reasoning?.active &&
              messageContent.includes("</think>")
            ) {
              const [reasoningEnd, answerStart] =
                messageContent.split("</think>");
              lastItem.reasoning.text += reasoningEnd.trimEnd();
              lastItem.reasoning.active = false;
              lastItem.reasoning.endAt = Date.now();
              lastMessage.content += answerStart.trimStart();
            } else if (lastItem.reasoning?.active) {
              if (
                lastItem.reasoning.text.length > 0 ||
                messageContent.trim().length > 0
              ) {
                lastItem.reasoning.text += messageContent;
              }
            } else {
              // Note this only works because new message above
              // was already rendered from parts to string
              if (
                lastMessage.content.length > 0 ||
                messageContent.trim().length > 0
              ) {
                lastMessage.content += messageContent;
              }
            }
          } else if (message.role === "thinking" && message.signature) {
            if (lastMessage.role === "thinking") {
              lastMessage.signature = message.signature;
            }
          } else if (
            message.role === "assistant" &&
            message.toolCalls?.length &&
            lastMessage.role === "assistant"
          ) {
            handleStreamingToolCallUpdates(message, lastItem);
          }
        }
      }
    },
    newSession: (state, { payload }: PayloadAction<Session | undefined>) => {
      state.lastSessionId = state.id;

      state.streamAborter.abort();
      state.streamAborter = new AbortController();

      state.isStreaming = false;
      state.symbols = {};

      if (payload) {
        state.history = payload.history as any;
        state.title = payload.title;
        state.id = payload.sessionId;
      } else {
        state.history = [];
        state.title = NEW_SESSION_TITLE;
        state.id = uuidv4();
      }
    },
    updateSessionTitle: (state, { payload }: PayloadAction<string>) => {
      state.title = payload;
    },
    setIsSessionMetadataLoading: (
      state,
      { payload }: PayloadAction<boolean>,
    ) => {
      state.isSessionMetadataLoading = payload;
    },
    setAllSessionMetadata: (
      state,
      { payload }: PayloadAction<SessionMetadata[]>,
    ) => {
      state.allSessionMetadata = payload;
    },
    //////////////////////////////////////////////////////////////////////////////////
    // These are for optimistic session metadata updates, especially for History page
    addSessionMetadata: (
      state,
      { payload }: PayloadAction<SessionMetadata>,
    ) => {
      state.allSessionMetadata = [...state.allSessionMetadata, payload];
    },
    updateSessionMetadata: (
      state,
      {
        payload,
      }: PayloadAction<
        {
          sessionId: string;
        } & Partial<SessionMetadata>
      >,
    ) => {
      state.allSessionMetadata = state.allSessionMetadata.map((session) =>
        session.sessionId === payload.sessionId
          ? {
              ...session,
              ...payload,
            }
          : session,
      );
      if (payload.title && payload.sessionId === state.id) {
        state.title = payload.title;
      }
    },
    deleteSessionMetadata: (state, { payload }: PayloadAction<string>) => {
      // Note, should not be allowed to delete current session from chat session
      state.allSessionMetadata = state.allSessionMetadata.filter(
        (session) => session.sessionId !== payload,
      );
    },
    //////////////////////////////////////////////////////////////////////////////////
    addHighlightedCode: (
      state,
      {
        payload,
      }: PayloadAction<{ rangeInFileWithContents: any; edit: boolean }>,
    ) => {
      let contextItems =
        state.history[state.history.length - 1].contextItems ?? [];

      contextItems = contextItems.map((item) => {
        return { ...item, editing: false };
      });

      const { relativePathOrBasename } = findUriInDirs(
        payload.rangeInFileWithContents.filepath,
        window.workspacePaths ?? [],
      );
      const fileName = getUriPathBasename(
        payload.rangeInFileWithContents.filepath,
      );

      const lineNums = `(${
        payload.rangeInFileWithContents.range.start.line + 1
      }-${payload.rangeInFileWithContents.range.end.line + 1})`;

      contextItems.push({
        name: `${fileName} ${lineNums}`,
        description: relativePathOrBasename,
        id: {
          providerTitle: "code",
          itemId: uuidv4(),
        },
        content: payload.rangeInFileWithContents.contents,
        editing: true,
        editable: true,
        uri: {
          type: "file",
          value: payload.rangeInFileWithContents.filepath,
        },
      });

      state.history[state.history.length - 1].contextItems = contextItems;
    },
    updateApplyState: (state, { payload }: PayloadAction<ApplyState>) => {
      const applyState = state.codeBlockApplyStates.states.find(
        (state) => state.streamId === payload.streamId,
      );

      if (!applyState) {
        state.codeBlockApplyStates.states.push(payload);
      } else {
        applyState.status = payload.status ?? applyState.status;
        applyState.numDiffs = payload.numDiffs ?? applyState.numDiffs;
        applyState.filepath = payload.filepath ?? applyState.filepath;
      }

      if (payload.status === "done") {
        state.codeBlockApplyStates.curIndex++;
      }
    },
    resetNextCodeBlockToApplyIndex: (state) => {
      state.codeBlockApplyStates.curIndex = 0;
    },

    // TOOL CALL STATE
    setToolGenerated: (
      state,
      action: PayloadAction<{
        toolCallId: string;
        tools: Tool[];
      }>,
    ) => {
      const toolCallState = findToolCallById(
        state.history,
        action.payload.toolCallId,
      );

      if (toolCallState) {
        toolCallState.status = "generated";

        const tool = action.payload.tools.find(
          (t) => t.function.name === toolCallState.toolCall.function.name,
        );
        if (tool) {
          toolCallState.tool = tool;
        }
      }
    },
    updateToolCallOutput: (
      state,
      action: PayloadAction<{
        toolCallId: string;
        contextItems: ContextItem[];
      }>,
    ) => {
      // Update tool call state and corresponding tool output message
      const toolCallState = findToolCallById(
        state.history,
        action.payload.toolCallId,
      );
      if (toolCallState) {
        toolCallState.output = action.payload.contextItems;
      }
      const toolItem = findChatHistoryItemByToolCallId(
        state.history,
        action.payload.toolCallId,
      );
      if (toolItem) {
        toolItem.message.content = renderContextItems(
          action.payload.contextItems,
        );
        toolItem.contextItems = action.payload.contextItems.map((item) =>
          toolCallCtxItemToCtxItemWithId(item, action.payload.toolCallId),
        );
      }
    },
    cancelToolCall: (
      state,
      action: PayloadAction<{
        toolCallId: string;
      }>,
    ) => {
      const toolCallState = findToolCallById(
        state.history,
        action.payload.toolCallId,
      );
      if (toolCallState) {
        toolCallState.status = "canceled";
      }
    },
    errorToolCall: (
      state,
      action: PayloadAction<{
        toolCallId: string;
      }>,
    ) => {
      const toolCallState = findToolCallById(
        state.history,
        action.payload.toolCallId,
      );
      if (toolCallState) {
        toolCallState.status = "errored";
      }
    },
    acceptToolCall: (
      state,
      action: PayloadAction<{
        toolCallId: string;
      }>,
    ) => {
      const toolCallState = findToolCallById(
        state.history,
        action.payload.toolCallId,
      );
      if (toolCallState) {
        toolCallState.status = "done";
      }
    },
    setToolCallCalling: (
      state,
      action: PayloadAction<{
        toolCallId: string;
      }>,
    ) => {
      const toolCallState = findToolCallById(
        state.history,
        action.payload.toolCallId,
      );
      if (toolCallState) {
        toolCallState.status = "calling";
      }
    },
    setMode: (state, action: PayloadAction<MessageModes>) => {
      state.mode = action.payload;
    },
    setIsInEdit: (state, action: PayloadAction<boolean>) => {
      state.isInEdit = action.payload;
    },
    setHasReasoningEnabled: (state, action: PayloadAction<boolean>) => {
      state.hasReasoningEnabled = action.payload;
    },
    setNewestToolbarPreviewForInput: (
      state,
      {
        payload,
      }: PayloadAction<{
        inputId: string;
        contextItemId: string;
      }>,
    ) => {
      state.newestToolbarPreviewForInput[payload.inputId] =
        payload.contextItemId;
    },
  },
  selectors: {
    selectIsGatheringContext: (state) => {
      const curHistoryItem = state.history.at(-1);
      return curHistoryItem?.isGatheringContext || false;
    },
  },
  extraReducers: (builder) => {
    addPassthroughCases(builder, [streamResponseThunk]);
  },
});

function addPassthroughCases(
  builder: ActionReducerMapBuilder<SessionState>,
  thunks: AsyncThunk<any, any, any>[],
) {
  thunks.forEach((thunk) => {
    builder
      .addCase(thunk.fulfilled, (_state, _action) => {})
      .addCase(thunk.rejected, (_state, _action) => {})
      .addCase(thunk.pending, (_state, _action) => {});
  });
}

export const selectApplyStateByStreamId = createSelector(
  [
    (state: RootState) => state.session.codeBlockApplyStates.states,
    (_state: RootState, streamId?: string) => streamId,
  ],
  (states, streamId) => {
    return states.find((state) => state.streamId === streamId);
  },
);

export const selectApplyStateByToolCallId = createSelector(
  [
    (state: RootState) => state.session.codeBlockApplyStates.states,
    (_state: RootState, toolCallId?: string) => toolCallId,
  ],
  (states, toolCallId) => {
    if (toolCallId) {
      return states.find((state) => state.toolCallId === toolCallId);
    }
  },
);

export const {
  updateFileSymbols,
  setContextItemsAtIndex,
  addContextItemsAtIndex,
  setAppliedRulesAtIndex,
  setInactive,
  streamUpdate,
  newSession,
  updateSessionTitle,
  addHighlightedCode,
  addPromptCompletionPair,
  setActive,
  submitEditorAndInitAtIndex,
  truncateHistoryToMessage,
  updateHistoryItemAtIndex,
  clearDanglingMessages,
  setMainEditorContentTrigger,
  deleteMessage,
  setIsGatheringContext,
  resetNextCodeBlockToApplyIndex,
  updateApplyState,
  abortStream,
  setToolCallCalling,
  cancelToolCall,
  errorToolCall,
  acceptToolCall,
  setToolGenerated,
  updateToolCallOutput,
  setMode,
  setIsSessionMetadataLoading,
  setAllSessionMetadata,
  addSessionMetadata,
  updateSessionMetadata,
  deleteSessionMetadata,
  setNewestToolbarPreviewForInput,
  setIsInEdit,
  setHasReasoningEnabled,
} = sessionSlice.actions;

export const { selectIsGatheringContext } = sessionSlice.selectors;

export default sessionSlice.reducer;<|MERGE_RESOLUTION|>--- conflicted
+++ resolved
@@ -21,8 +21,8 @@
   SessionMetadata,
   ThinkingChatMessage,
   Tool,
+  ToolCallDelta,
   ToolCallState,
-  ToolCallDelta,
 } from "core";
 import { BuiltInToolNames } from "core/tools/builtIn";
 import { NEW_SESSION_TITLE } from "core/util/constants";
@@ -106,8 +106,6 @@
   }
 }
 
-<<<<<<< HEAD
-=======
 /**
  * Applies a single tool call delta to the tool call states array.
  *
@@ -200,7 +198,6 @@
   }
 }
 
->>>>>>> 3828e1e6
 // We need this to handle reorderings (e.g. a mid-array deletion) of the messages array.
 // The proper fix is adding a UUID to all chat messages, but this is the temp workaround.
 export type ChatHistoryItemWithMessageId = ChatHistoryItem & {
