--- conflicted
+++ resolved
@@ -5,10 +5,6 @@
   HandThumbDownIcon,
   HandThumbUpIcon,
   TrashIcon,
-<<<<<<< HEAD
-  CubeIcon,
-=======
->>>>>>> 4826def7
 } from "@heroicons/react/24/outline";
 import { ChatHistoryItem } from "core";
 import { stripImages } from "core/llm/images";
