--- conflicted
+++ resolved
@@ -45,12 +45,6 @@
 import { useWebviewListener } from "../../hooks/useWebviewListener";
 import { selectUseActiveFile } from "../../redux/selectors";
 import { defaultModelSelector } from "../../redux/selectors/modelSelectors";
-<<<<<<< HEAD
-import { addCodeToEdit } from "../../redux/slices/editModeState";
-import { setShouldAddFileForEditing } from "../../redux/slices/uiStateSlice";
-import { RootState } from "../../redux/store";
-import { getFontSize, isMetaEquivalentKeyPressed } from "../../util";
-=======
 import {
   addCodeToEdit,
   clearCodeToEdit,
@@ -61,7 +55,6 @@
   isJetBrains,
   isMetaEquivalentKeyPressed,
 } from "../../util";
->>>>>>> c241a5a3
 import { AddCodeToEdit } from "./AddCodeToEditExtension";
 import { CodeBlockExtension } from "./CodeBlockExtension";
 import { SlashCommand } from "./CommandsExtension";
