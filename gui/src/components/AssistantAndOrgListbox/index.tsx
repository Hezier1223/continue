--- conflicted
+++ resolved
@@ -15,10 +15,7 @@
 } from "../../redux/slices/profilesSlice";
 import { getMetaKeyLabel, isMetaEquivalentKeyPressed } from "../../util";
 import { cn } from "../../util/cn";
-<<<<<<< HEAD
-=======
 import { ToolTip } from "../gui/Tooltip";
->>>>>>> 1679ebb8
 import {
   Listbox,
   ListboxOption,
