--- conflicted
+++ resolved
@@ -9,12 +9,9 @@
 import {
   addCodeToEdit,
   newSession,
-<<<<<<< HEAD
+  selectIsInEditMode,
   setMode,
   updateApplyState,
-=======
-  selectIsInEditMode,
->>>>>>> f5ece3f8
 } from "../redux/slices/sessionSlice";
 import { setDialogMessage, setShowDialog } from "../redux/slices/uiSlice";
 import { exitEditMode } from "../redux/thunks";
