import { useContext, useRef } from "react";
import { IdeMessengerContext } from "../../context/IdeMessenger";
<<<<<<< HEAD
import { setShouldAddFileForEditing } from "../../redux/slices/uiSlice";
=======
>>>>>>> 315f75e7
import { useDispatch } from "react-redux";
import { ChevronDownIcon, PlusIcon } from "@heroicons/react/24/outline";
import { Listbox } from "@headlessui/react";
import { addCodeToEdit } from "../../redux/slices/sessionSlice";

export interface AddFileButtonProps {
  onClick: () => void;
}

export default function AddFileButton({ onClick }: AddFileButtonProps) {
  const buttonRef = useRef<HTMLButtonElement>(null);
  const ideMessenger = useContext(IdeMessengerContext);
  const dispatch = useDispatch();

  async function handleAddAllOpenFiles() {
    const openFiles = await ideMessenger.ide.getOpenFiles();
    const filesData = await Promise.all(
      openFiles.map(async (filepath) => {
        const contents = await ideMessenger.ide.readFile(filepath);
        return { filepath, contents };
      }),
    );

    dispatch(addCodeToEdit(filesData));
  }

  return (
    <Listbox onChange={handleAddAllOpenFiles}>
      <div className="relative">
        <Listbox.Button
          ref={buttonRef}
          className="bg-vsc-editor-background border-lightgray/50 flex h-5 cursor-pointer items-center justify-between rounded-md border border-solid px-0 shadow-sm transition-colors"
        >
          <div
            className="flex h-5 w-14 items-center justify-center gap-1 hover:brightness-125"
            onClick={(e) => {
              e.preventDefault();
              e.stopPropagation();
              onClick();
            }}
          >
            <PlusIcon className="text-vsc-foreground inline h-2.5 w-2.5 brightness-75" />
            <span className="text-vsc-foreground text-[10px] brightness-75">
              Add file
            </span>
          </div>

          <div className="border-lightgray/50 h-4 w-[1px] border-y-0 border-l-0 border-r border-solid" />

          <ChevronDownIcon className="text-vsc-foreground h-2.5 w-2.5 cursor-pointer px-1 brightness-75 hover:brightness-125" />
        </Listbox.Button>

        <Listbox.Options className="bg-vsc-editor-background border-lightgray/50 absolute right-0 top-full z-50 mt-1 min-w-fit whitespace-nowrap rounded-md border border-solid px-1 py-0 shadow-lg">
          <Listbox.Option
            value="addAllFiles"
            className="text-vsc-foreground block w-full cursor-pointer px-2 py-1 text-left text-[10px] brightness-75 hover:brightness-125"
          >
            Add all open files
          </Listbox.Option>
        </Listbox.Options>
      </div>
    </Listbox>
  );
}<|MERGE_RESOLUTION|>--- conflicted
+++ resolved
@@ -1,9 +1,5 @@
 import { useContext, useRef } from "react";
 import { IdeMessengerContext } from "../../context/IdeMessenger";
-<<<<<<< HEAD
-import { setShouldAddFileForEditing } from "../../redux/slices/uiSlice";
-=======
->>>>>>> 315f75e7
 import { useDispatch } from "react-redux";
 import { ChevronDownIcon, PlusIcon } from "@heroicons/react/24/outline";
 import { Listbox } from "@headlessui/react";
