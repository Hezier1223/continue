import { ModelRole } from "@continuedev/config-yaml";
import { Listbox, Transition } from "@headlessui/react";
import {
  ArrowTopRightOnSquareIcon,
  CheckIcon,
  ChevronUpDownIcon,
  PlusCircleIcon,
  UserCircleIcon,
  XMarkIcon,
} from "@heroicons/react/24/outline";
import { ModelDescription } from "core";
import {
  SharedConfigSchema,
  modifyAnyConfigWithSharedConfig,
} from "core/config/sharedConfig";
import { Fragment, useContext, useEffect, useState } from "react";
import { useNavigate } from "react-router-dom";
import { Input, SecondaryButton } from "../../components";
import NumberInput from "../../components/gui/NumberInput";
import { Select } from "../../components/gui/Select";
import ToggleSwitch from "../../components/gui/Switch";
import PageHeader from "../../components/PageHeader";
import { useAuth } from "../../context/Auth";
import { IdeMessengerContext } from "../../context/IdeMessenger";
import { useNavigationListener } from "../../hooks/useNavigationListener";
import { useAppDispatch, useAppSelector } from "../../redux/hooks";
import { setDefaultModel, updateConfig } from "../../redux/slices/configSlice";
import { selectProfileThunk } from "../../redux/thunks/profileAndOrg";
import { getFontSize, isJetBrains } from "../../util";
import ModelRoleSelector from "./ModelRoleSelector";
import { ScopeSelect } from "./ScopeSelect";

function ConfigPage() {
  useNavigationListener();
  const dispatch = useAppDispatch();
  const navigate = useNavigate();
  const ideMessenger = useContext(IdeMessengerContext);

  const {
    session,
    logout,
    login,
    profiles,
    selectedProfile,
    controlServerBetaEnabled,
    selectedOrganization,
  } = useAuth();

  const changeProfileId = (id: string) => {
    dispatch(selectProfileThunk(id));
  };

  const [hubEnabled, setHubEnabled] = useState(false);
  useEffect(() => {
    ideMessenger.ide.getIdeSettings().then(({ continueTestEnvironment }) => {
      setHubEnabled(continueTestEnvironment === "production");
    });
  }, [ideMessenger]);

  function handleOpenConfig() {
    if (!selectedProfile) {
      return;
    }
    ideMessenger.post("config/openProfile", {
      profileId: selectedProfile.id,
    });
  }

  // NOTE Hub takes priority over Continue for Teams
  // Since teams will be moving to hub, not vice versa

  /////// User settings section //////
  const config = useAppSelector((state) => state.config.config);
  const selectedChatModel = useAppSelector(
    (store) => store.config.defaultModelTitle,
  );

  function handleUpdate(sharedConfig: SharedConfigSchema) {
    // Optimistic update
    const updatedConfig = modifyAnyConfigWithSharedConfig(config, sharedConfig);
    dispatch(updateConfig(updatedConfig));
    // IMPORTANT no need for model role updates (separate logic for selected model roles)
    // simply because this function won't be used to update model roles

    // Actual update to core which propagates back with config update event
    ideMessenger.post("config/updateSharedConfig", sharedConfig);
  }

  function handleRoleUpdate(role: ModelRole, model: ModelDescription | null) {
    if (!selectedProfile) {
      return;
    }
    // Optimistic update
    dispatch(
      updateConfig({
        ...config,
        selectedModelByRole: {
          ...config.selectedModelByRole,
          [role]: model,
        },
      }),
    );
    ideMessenger.post("config/updateSelectedModel", {
      profileId: selectedProfile.id,
      role,
      title: model?.title ?? null,
    });
  }

  // TODO use handleRoleUpdate for chat
  function handleChatModelSelection(model: ModelDescription | null) {
    if (!model) {
      return;
    }
    dispatch(setDefaultModel({ title: model.title }));
  }

  // TODO defaults are in multiple places, should be consolidated and probably not explicit here
  const showSessionTabs = config.ui?.showSessionTabs ?? false;
  const codeWrap = config.ui?.codeWrap ?? false;
  const showChatScrollbar = config.ui?.showChatScrollbar ?? false;
  const displayRawMarkdown = config.ui?.displayRawMarkdown ?? false;
  const disableSessionTitles = config.disableSessionTitles ?? false;
  const readResponseTTS = config.experimental?.readResponseTTS ?? false;

  const allowAnonymousTelemetry = config.allowAnonymousTelemetry ?? true;
  const disableIndexing = config.disableIndexing ?? false;

  const useAutocompleteCache = config.tabAutocompleteOptions?.useCache ?? false;
  const useChromiumForDocsCrawling =
    config.experimental?.useChromiumForDocsCrawling ?? false;
  const codeBlockToolbarPosition = config.ui?.codeBlockToolbarPosition ?? "top";
  const useAutocompleteMultilineCompletions =
    config.tabAutocompleteOptions?.multilineCompletions ?? "auto";
  const fontSize = getFontSize();

  // Disable autocomplete
  const disableAutocompleteInFiles = (
    config.tabAutocompleteOptions?.disableInFiles ?? []
  ).join(", ");
  const [formDisableAutocomplete, setFormDisableAutocomplete] = useState(
    disableAutocompleteInFiles,
  );
  const cancelChangeDisableAutocomplete = () => {
    setFormDisableAutocomplete(disableAutocompleteInFiles);
  };
  const handleDisableAutocompleteSubmit = () => {
    handleUpdate({
      disableAutocompleteInFiles: formDisableAutocomplete
        .split(",")
        .map((val) => val.trim())
        .filter((val) => !!val),
    });
  };

  useEffect(() => {
    // Necessary so that reformatted/trimmed values don't cause dirty state
    setFormDisableAutocomplete(disableAutocompleteInFiles);
  }, [disableAutocompleteInFiles]);

  // Workspace prompts
  const promptPath = config.experimental?.promptPath || "";
  const [formPromptPath, setFormPromptPath] = useState(promptPath);
  const cancelChangePromptPath = () => {
    setFormPromptPath(promptPath);
  };
  const handleSubmitPromptPath = () => {
    handleUpdate({
      promptPath: formPromptPath || "",
    });
  };

  useEffect(() => {
    // Necessary so that reformatted/trimmed values don't cause dirty state
    setFormPromptPath(promptPath);
  }, [promptPath]);

  const jetbrains = isJetBrains();

  return (
    <div className="overflow-y-scroll">
      <PageHeader showBorder onTitleClick={() => navigate("/")} title="Chat" />

      <div className="divide-x-0 divide-y-2 divide-solid divide-zinc-700 px-4 pt-4">
        {(session || hubEnabled || controlServerBetaEnabled) && (
          <div className="flex flex-col">
            <div className="flex max-w-[400px] flex-col gap-4 pb-4">
              <h2 className="mb-1 mt-0">Account</h2>
              {!session ? (
                <div className="flex flex-col gap-2">
                  <span>You are not signed in.</span>
                  <SecondaryButton onClick={() => login(false)}>
                    Sign in
                  </SecondaryButton>
                </div>
              ) : (
                <div className="flex flex-col gap-4">
                  <div className="flex flex-row items-center gap-2">
                    <UserCircleIcon className="h-6 w-6" />
                    <span>
                      {session.account.label === ""
                        ? "Signed in"
                        : session.account.label}
                    </span>
                    <span
                      onClick={logout}
                      className="text-lightgray cursor-pointer underline"
                    >
                      (Sign out)
                    </span>
                  </div>
                </div>
              )}
            </div>
          </div>
        )}

        <div className="flex flex-col">
          <div className="flex max-w-[400px] flex-col gap-4 py-6">
            <h2 className="mb-1 mt-0">Configuration</h2>
            {hubEnabled ? (
              // Hub: show org selector
              session && (
                <div className="flex flex-col gap-1.5">
                  <span className="text-lightgray text-sm">{`Organization`}</span>
                  <ScopeSelect />
                </div>
              )
            ) : (
              // Continue for teams: show org text
              <div>You are using Continue for Teams</div>
            )}

            {profiles ? (
              <>
                <div className="flex flex-col gap-1.5">
                  <div className="flex items-center justify-between gap-1.5 text-sm">
                    <span className="text-lightgray">{`${hubEnabled ? "Assistant" : "Profile"}`}</span>
                  </div>
                  <Listbox
                    value={selectedProfile?.id}
                    onChange={changeProfileId}
                  >
                    {({ open }) => (
                      <div className="relative w-full">
                        <Listbox.Button className="border-vsc-input-border bg-vsc-background hover:bg-vsc-input-background text-vsc-foreground relative m-0 flex w-full cursor-pointer items-center justify-between rounded-md border border-solid px-3 py-2 text-left">
                          <span className="lines lines-1">
                            {selectedProfile?.title ?? "No Assistant Selected"}
                          </span>
                          <div className="pointer-events-none flex items-center">
                            <ChevronUpDownIcon
                              className="h-5 w-5"
                              aria-hidden="true"
                            />
                          </div>
                        </Listbox.Button>

                        <Transition
                          as={Fragment}
                          show={open}
                          enter="transition ease-out duration-100"
                          enterFrom="transform opacity-0 scale-95"
                          enterTo="transform opacity-100 scale-100"
                          leave="transition ease-in duration-75"
                          leaveFrom="transform opacity-100 scale-100"
                          leaveTo="transform opacity-0 scale-95"
                        >
                          <Listbox.Options className="bg-vsc-background max-h-80vh absolute z-50 mt-0.5 w-full overflow-y-scroll rounded-sm p-0">
                            {profiles.map((option, idx) => (
                              <Listbox.Option
                                key={idx}
                                value={option.id}
                                className={`text-vsc-foreground hover:text-list-active-foreground flex cursor-pointer flex-row items-center gap-3 px-3 py-2 ${selectedProfile?.id === option.id ? "bg-list-active" : "bg-vsc-input-background"}`}
                              >
                                <span className="lines lines-1 relative flex h-5 items-center justify-between gap-3 pr-2 text-xs">
                                  {option.title}
                                </span>
                              </Listbox.Option>
                            ))}
                            {hubEnabled && (
                              <Listbox.Option
                                key={"no-profiles"}
                                value={null}
                                className={`text-vsc-foreground hover:bg-list-active bg-vsc-input-background flex cursor-pointer flex-row items-center gap-2 px-3 py-2`}
                                onClick={() => {
                                  if (session) {
                                    ideMessenger.post("controlPlane/openUrl", {
                                      path: "new",
                                      orgSlug: selectedOrganization?.slug,
                                    });
                                  } else {
                                    login(false);
                                  }
                                }}
                              >
                                <PlusCircleIcon className="h-4 w-4" />
                                <span className="lines lines-1 flex items-center justify-between text-xs">
                                  Create new Assistant
                                </span>
                              </Listbox.Option>
                            )}
                          </Listbox.Options>
                        </Transition>

                        {selectedProfile && (
                          <div className="mt-3 flex w-full justify-center">
                            <span
                              className="text-lightgray flex cursor-pointer items-center gap-1 hover:underline"
                              onClick={handleOpenConfig}
                            >
                              <ArrowTopRightOnSquareIcon className="h-4 w-4" />
                              {hubEnabled
                                ? "Open Assistant configuration"
                                : "View Workspace"}
                            </span>
                          </div>
                        )}
                      </div>
                    )}
                  </Listbox>
                </div>
<<<<<<< HEAD
=======
                {selectedProfile && (
                  <SecondaryButton onClick={handleOpenConfig}>
                    {selectedProfile.profileType === "local"
                      ? "Open Config File"
                      : hubEnabled
                        ? "Open Assistant"
                        : "Open Workspace"}
                  </SecondaryButton>
                )}
                {/* {hubEnabled && session && (
                  <div className="flex flex-col gap-1">
                    <span>{`If your hub secret values may have changed, refresh your assistants`}</span>
                    <SecondaryButton onClick={refreshProfiles}>
                      Refresh assistants
                    </SecondaryButton>
                  </div>
                )} */}
>>>>>>> 9d751057
              </>
            ) : (
              <div>Loading...</div>
            )}
          </div>
        </div>

        {/* Model Roles as a separate section */}
        <div className="flex flex-col">
          <div className="flex max-w-[400px] flex-col gap-4 py-6">
            <h2 className="mb-1 mt-0">Model Roles</h2>
            <div className="grid grid-cols-1 gap-x-3 gap-y-2 sm:grid-cols-[auto_1fr]">
              <ModelRoleSelector
                displayName="Chat"
                description="Used in the chat interface"
                models={config.modelsByRole.chat}
                selectedModel={{
                  title: selectedChatModel,
                  provider: "mock",
                  model: "mock",
                }}
                onSelect={(model) => handleChatModelSelection(model)}
              />
              <ModelRoleSelector
                displayName="Autocomplete"
                description="Used to generate code completion suggestions"
                models={config.modelsByRole.autocomplete}
                selectedModel={config.selectedModelByRole.autocomplete}
                onSelect={(model) => handleRoleUpdate("autocomplete", model)}
              />
              {/* Jetbrains has a model selector inline */}
              {!jetbrains && (
                <ModelRoleSelector
                  displayName="Edit"
                  description="Used for inline edits"
                  models={config.modelsByRole.edit}
                  selectedModel={config.selectedModelByRole.edit}
                  onSelect={(model) => handleRoleUpdate("edit", model)}
                />
              )}
              <ModelRoleSelector
                displayName="Apply"
                description="Used to apply generated codeblocks to files"
                models={config.modelsByRole.apply}
                selectedModel={config.selectedModelByRole.apply}
                onSelect={(model) => handleRoleUpdate("apply", model)}
              />
              <ModelRoleSelector
                displayName="Embed"
                description="Used to generate and query embeddings for the @codebase and @docs context providers"
                models={config.modelsByRole.embed}
                selectedModel={config.selectedModelByRole.embed}
                onSelect={(model) => handleRoleUpdate("embed", model)}
              />
              <ModelRoleSelector
                displayName="Rerank"
                description="Used for reranking results from the @codebase and @docs context providers"
                models={config.modelsByRole.rerank}
                selectedModel={config.selectedModelByRole.rerank}
                onSelect={(model) => handleRoleUpdate("rerank", model)}
              />
            </div>
          </div>
        </div>

        {!controlServerBetaEnabled || hubEnabled ? (
          <div className="flex flex-col">
            <div className="flex max-w-[400px] flex-col">
              <div className="flex flex-col gap-4 py-6">
                <div>
                  <h2 className="mb-2 mt-0">User settings</h2>
                </div>

                <div className="flex flex-col gap-4">
                  <ToggleSwitch
                    isToggled={showSessionTabs}
                    onToggle={() =>
                      handleUpdate({
                        showSessionTabs: !showSessionTabs,
                      })
                    }
                    text="Show Session Tabs"
                  />
                  <ToggleSwitch
                    isToggled={codeWrap}
                    onToggle={() =>
                      handleUpdate({
                        codeWrap: !codeWrap,
                      })
                    }
                    text="Wrap Codeblocks"
                  />
                  <ToggleSwitch
                    isToggled={displayRawMarkdown}
                    onToggle={() =>
                      handleUpdate({
                        displayRawMarkdown: !displayRawMarkdown,
                      })
                    }
                    text="Display Raw Markdown"
                  />
                  <ToggleSwitch
                    isToggled={allowAnonymousTelemetry}
                    onToggle={() =>
                      handleUpdate({
                        allowAnonymousTelemetry: !allowAnonymousTelemetry,
                      })
                    }
                    text="Allow Anonymous Telemetry"
                  />
                  <ToggleSwitch
                    isToggled={disableIndexing}
                    onToggle={() =>
                      handleUpdate({
                        disableIndexing: !disableIndexing,
                      })
                    }
                    text="Disable Indexing"
                  />

                  <ToggleSwitch
                    isToggled={disableSessionTitles}
                    onToggle={() =>
                      handleUpdate({
                        disableSessionTitles: !disableSessionTitles,
                      })
                    }
                    text="Disable Session Titles"
                  />
                  <ToggleSwitch
                    isToggled={readResponseTTS}
                    onToggle={() =>
                      handleUpdate({
                        readResponseTTS: !readResponseTTS,
                      })
                    }
                    text="Response Text to Speech"
                  />

                  <ToggleSwitch
                    isToggled={showChatScrollbar}
                    onToggle={() =>
                      handleUpdate({
                        showChatScrollbar: !showChatScrollbar,
                      })
                    }
                    text="Show Chat Scrollbar"
                  />

                  <ToggleSwitch
                    isToggled={useAutocompleteCache}
                    onToggle={() =>
                      handleUpdate({
                        useAutocompleteCache: !useAutocompleteCache,
                      })
                    }
                    text="Use Autocomplete Cache"
                  />

                  <ToggleSwitch
                    isToggled={useChromiumForDocsCrawling}
                    onToggle={() =>
                      handleUpdate({
                        useChromiumForDocsCrawling: !useChromiumForDocsCrawling,
                      })
                    }
                    text="Use Chromium for Docs Crawling"
                  />

                  <label className="flex items-center justify-between gap-3">
                    <span className="lines lines-1 text-left">
                      Codeblock Actions Position
                    </span>
                    <Select
                      value={codeBlockToolbarPosition}
                      onChange={(e) =>
                        handleUpdate({
                          codeBlockToolbarPosition: e.target.value as
                            | "top"
                            | "bottom",
                        })
                      }
                    >
                      <option value="top">Top</option>
                      <option value="bottom">Bottom</option>
                    </Select>
                  </label>

                  <label className="flex items-center justify-between gap-3">
                    <span className="lines lines-1 text-left">
                      Multiline Autocompletions
                    </span>
                    <Select
                      value={useAutocompleteMultilineCompletions}
                      onChange={(e) =>
                        handleUpdate({
                          useAutocompleteMultilineCompletions: e.target
                            .value as "auto" | "always" | "never",
                        })
                      }
                    >
                      <option value="auto">Auto</option>
                      <option value="always">Always</option>
                      <option value="never">Never</option>
                    </Select>
                  </label>

                  <label className="flex items-center justify-between gap-3">
                    <span className="text-left">Font Size</span>
                    <NumberInput
                      value={fontSize}
                      onChange={(val) =>
                        handleUpdate({
                          fontSize: val,
                        })
                      }
                      min={7}
                      max={50}
                    />
                  </label>

                  <form
                    className="flex flex-col gap-1"
                    onSubmit={(e) => {
                      e.preventDefault();
                      handleSubmitPromptPath();
                    }}
                  >
                    <div className="flex items-center justify-between gap-1">
                      <span>Workspace prompts path</span>
                      <div className="flex items-center gap-2">
                        <Input
                          value={formPromptPath}
                          className="max-w-[100px]"
                          onChange={(e) => {
                            setFormPromptPath(e.target.value);
                          }}
                        />
                        <div className="flex h-full flex-col">
                          {formPromptPath !== promptPath ? (
                            <>
                              <div
                                onClick={handleSubmitPromptPath}
                                className="cursor-pointer"
                              >
                                <CheckIcon className="h-4 w-4 text-green-500 hover:opacity-80" />
                              </div>
                              <div
                                onClick={cancelChangePromptPath}
                                className="cursor-pointer"
                              >
                                <XMarkIcon className="h-4 w-4 text-red-500 hover:opacity-80" />
                              </div>
                            </>
                          ) : (
                            <div>
                              <CheckIcon className="text-vsc-foreground-muted h-4 w-4" />
                            </div>
                          )}
                        </div>
                      </div>
                    </div>
                  </form>
                  <form
                    className="flex flex-col gap-1"
                    onSubmit={(e) => {
                      e.preventDefault();
                      handleDisableAutocompleteSubmit();
                    }}
                  >
                    <div className="flex items-center justify-between">
                      <span>Disable autocomplete in files</span>
                      <div className="flex items-center gap-2">
                        <Input
                          value={formDisableAutocomplete}
                          className="max-w-[100px]"
                          onChange={(e) => {
                            setFormDisableAutocomplete(e.target.value);
                          }}
                        />
                        <div className="flex h-full flex-col">
                          {formDisableAutocomplete !==
                          disableAutocompleteInFiles ? (
                            <>
                              <div
                                onClick={handleDisableAutocompleteSubmit}
                                className="cursor-pointer"
                              >
                                <CheckIcon className="h-4 w-4 text-green-500 hover:opacity-80" />
                              </div>
                              <div
                                onClick={cancelChangeDisableAutocomplete}
                                className="cursor-pointer"
                              >
                                <XMarkIcon className="h-4 w-4 text-red-500 hover:opacity-80" />
                              </div>
                            </>
                          ) : (
                            <div>
                              <CheckIcon className="text-vsc-foreground-muted h-4 w-4" />
                            </div>
                          )}
                        </div>
                      </div>
                    </div>
                    <span className="text-vsc-foreground-muted text-lightgray self-end text-xs">
                      Comma-separated list of path matchers
                    </span>
                  </form>
                </div>
              </div>
            </div>
          </div>
        ) : null}
      </div>
    </div>
  );
}

export default ConfigPage;<|MERGE_RESOLUTION|>--- conflicted
+++ resolved
@@ -319,8 +319,6 @@
                     )}
                   </Listbox>
                 </div>
-<<<<<<< HEAD
-=======
                 {selectedProfile && (
                   <SecondaryButton onClick={handleOpenConfig}>
                     {selectedProfile.profileType === "local"
@@ -338,7 +336,6 @@
                     </SecondaryButton>
                   </div>
                 )} */}
->>>>>>> 9d751057
               </>
             ) : (
               <div>Loading...</div>
