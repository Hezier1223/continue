--- conflicted
+++ resolved
@@ -4,6 +4,7 @@
 
 import { ModelName, ModelProvider } from "core";
 import _ from "lodash";
+import { ftl } from "../components/dialogs/FTCDialog";
 
 export function updatedObj(old: any, pathToValue: { [key: string]: any }) {
   const newObject = _.cloneDeep(old);
@@ -797,7 +798,6 @@
       },
       ...completionParamsInputs,
     ],
-<<<<<<< HEAD
     packages: [
       codestral,
       mistralLarge,
@@ -806,10 +806,7 @@
       mistral8x7b,
       mistral7b,
     ],
-=======
-    packages: [commandR, commandRPlus],
-    apiKeyUrl: "https://dashboard.cohere.com/api-keys",
->>>>>>> 42aad404
+    apiKeyUrl: "https://console.mistral.ai/api-keys/",
   },
   ollama: {
     title: "Ollama",
@@ -856,15 +853,7 @@
       },
       ...completionParamsInputs,
     ],
-<<<<<<< HEAD
     packages: [commandR, commandRPlus],
-=======
-    packages: [llama3Chat, codeLlamaInstruct, mistral].map((p) => {
-      p.params.contextLength = 4096;
-      return p;
-    }),
-    apiKeyUrl: "https://api.together.ai/settings/api-keys",
->>>>>>> 42aad404
   },
   groq: {
     title: "Groq",
@@ -903,12 +892,36 @@
     ],
     apiKeyUrl: "https://console.groq.com/keys",
   },
-<<<<<<< HEAD
   together: {
     title: "TogetherAI",
     provider: "together",
     refPage: "togetherllm",
-=======
+    description:
+      "Use the TogetherAI API for extremely fast streaming of open-source models",
+    icon: "together.png",
+    longDescription: `Together is a hosted service that provides extremely fast streaming of open-source language models. To get started with Together:\n1. Obtain an API key from [here](https://together.ai)\n2. Paste below\n3. Select a model preset`,
+    tags: [
+      ModelProviderTag["Requires API Key"],
+      ModelProviderTag["Open-Source"],
+    ],
+    params: {
+      apiKey: "",
+    },
+    collectInputFor: [
+      {
+        inputType: CollectInputType.text,
+        key: "apiKey",
+        label: "API Key",
+        placeholder: "Enter your TogetherAI API key",
+        required: true,
+      },
+      ...completionParamsInputs,
+    ],
+    packages: [llama3Chat, codeLlamaInstruct, mistralOs].map((p) => {
+      p.params.contextLength = 4096;
+      return p;
+    }),
+  },
   gemini: {
     title: "Google Gemini API",
     provider: "gemini",
@@ -929,57 +942,6 @@
     ],
     packages: [gemini15Pro, geminiPro, gemini15Flash],
     apiKeyUrl: "https://aistudio.google.com/app/apikey",
-  },
-  mistral: {
-    title: "Mistral API",
-    provider: "mistral",
->>>>>>> 42aad404
-    description:
-      "Use the TogetherAI API for extremely fast streaming of open-source models",
-    icon: "together.png",
-    longDescription: `Together is a hosted service that provides extremely fast streaming of open-source language models. To get started with Together:\n1. Obtain an API key from [here](https://together.ai)\n2. Paste below\n3. Select a model preset`,
-    tags: [
-      ModelProviderTag["Requires API Key"],
-      ModelProviderTag["Open-Source"],
-    ],
-    params: {
-      apiKey: "",
-    },
-    collectInputFor: [
-      {
-        inputType: CollectInputType.text,
-        key: "apiKey",
-        label: "API Key",
-        placeholder: "Enter your TogetherAI API key",
-        required: true,
-      },
-      ...completionParamsInputs,
-    ],
-    packages: [llama3Chat, codeLlamaInstruct, mistralOs].map((p) => {
-      p.params.contextLength = 4096;
-      return p;
-    }),
-    apiKeyUrl: "https://console.mistral.ai/api-keys/",
-  },
-  gemini: {
-    title: "Google Gemini API",
-    provider: "gemini",
-    refPage: "geminiapi",
-    description:
-      "Try out Google's state-of-the-art Gemini model from their API.",
-    longDescription: `To get started with Google Gemini API, obtain your API key from [here](https://ai.google.dev/tutorials/workspace_auth_quickstart) and paste it below.`,
-    icon: "gemini.png",
-    tags: [ModelProviderTag["Requires API Key"]],
-    collectInputFor: [
-      {
-        inputType: CollectInputType.text,
-        key: "apiKey",
-        label: "API Key",
-        placeholder: "Enter your Gemini API key",
-        required: true,
-      },
-    ],
-    packages: [gemini15Pro, geminiPro, gemini15Flash],
   },
   lmstudio: {
     title: "LM Studio",
@@ -1043,12 +1005,8 @@
       ModelProviderTag["Requires API Key"],
       ModelProviderTag["Open-Source"],
     ],
-<<<<<<< HEAD
     packages: [llama3Chat, codeLlamaInstruct, wizardCoder, mistralOs],
-=======
-    packages: [llama3Chat, codeLlamaInstruct, wizardCoder, mistral],
     apiKeyUrl: "https://replicate.com/account/api-tokens",
->>>>>>> 42aad404
   },
   llamacpp: {
     title: "llama.cpp",
@@ -1123,12 +1081,7 @@
     refPage: "freetrial",
     description:
       "New users can try out Continue for free using a proxy server that securely makes calls to OpenAI, Anthropic, or Together using our API key",
-    longDescription:
-<<<<<<< HEAD
-      'New users can try out Continue for free using a proxy server that securely makes calls to OpenAI, Anthropic, or Together using our API key. If you are ready to use your own API key or have used all 250 free uses, you can enter your API key in config.py where it says `apiKey=""` or select another model provider.',
-=======
-      'New users can try out Continue for free using a proxy server that securely makes calls to OpenAI, Google, or Together using our API key. If you are ready to use your own API key or have used all 250 free uses, you can enter your API key in config.json where it says `apiKey=""` or select another model provider.',
->>>>>>> 42aad404
+    longDescription: `New users can try out Continue for free using a proxy server that securely makes calls to OpenAI, Anthropic, or Together using our API key. If you are ready to set up a model for long-term use or have used all ${ftl()} free uses, you can enter your API key or use a local model.`,
     icon: "openai.png",
     tags: [ModelProviderTag.Free],
     packages: [
