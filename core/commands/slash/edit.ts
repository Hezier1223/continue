import {
  filterCodeBlockLines,
  filterEnglishLinesAtEnd,
  filterEnglishLinesAtStart,
  fixCodeLlamaFirstLineIndentation,
  stopAtLines,
  streamWithNewLines,
<<<<<<< HEAD
} from "../../autocomplete/streamTransforms/lineStream.js";
import { streamLines } from "../../diff/util.js";
import { ContextItemWithId, ILLM, SlashCommand } from "../../index.js";
import { stripImages } from "../../llm/countTokens.js";
=======
} from "../../autocomplete/lineStream";
import { streamLines } from "../../diff/util";
import { ContextItemWithId, ILLM, SlashCommand } from "../../";
import { stripImages } from "../../llm/images";
>>>>>>> c704783d
import {
  dedentAndGetCommonWhitespace,
  getMarkdownLanguageTagForFile,
} from "../../util/";
import {
  ctxItemToRifWithContents,
  type RangeInFileWithContents,
} from "../util";

const PROMPT = `Take the file prefix and suffix into account, but only rewrite the code_to_edit as specified in the user_request. The code you write in modified_code_to_edit will replace the code between the code_to_edit tags. Do NOT preface your answer or write anything other than code. The </modified_code_to_edit> tag should be written to indicate the end of the modified code section. Do not ever use nested tags.

Example:

<file_prefix>
class Database:
    def __init__(self):
        self._data = {{}}

    def get(self, key):
        return self._data[key]

</file_prefix>
<code_to_edit>
    def set(self, key, value):
        self._data[key] = value
</code_to_edit>
<file_suffix>

    def clear_all():
        self._data = {{}}
</file_suffix>
<user_request>
Raise an error if the key already exists.
</user_request>
<modified_code_to_edit>
    def set(self, key, value):
        if key in self._data:
            raise KeyError(f"Key {{key}} already exists")
        self._data[key] = value
</modified_code_to_edit>

Main task:
`;

export async function getPromptParts(
  rif: RangeInFileWithContents,
  fullFileContents: string,
  model: ILLM,
  input: string,
  tokenLimit: number | undefined,
) {
  const maxTokens = Math.floor(model.contextLength / 2);

  const BUFFER_FOR_FUNCTIONS = 400;
  let totalTokens =
    model.countTokens(fullFileContents + PROMPT + input) +
    BUFFER_FOR_FUNCTIONS +
    maxTokens;

  const fullFileContentsList = fullFileContents.split("\n");
  const maxStartLine = rif.range.start.line;
  const minEndLine = rif.range.end.line;
  let curStartLine = 0;
  let curEndLine = fullFileContentsList.length - 1;

  if (totalTokens > model.contextLength) {
    while (curEndLine > minEndLine) {
      totalTokens -= model.countTokens(fullFileContentsList[curEndLine]);
      curEndLine--;
      if (totalTokens < model.contextLength) {
        break;
      }
    }
  }

  if (totalTokens > model.contextLength) {
    while (curStartLine < maxStartLine) {
      curStartLine++;
      totalTokens -= model.countTokens(fullFileContentsList[curStartLine]);
      if (totalTokens < model.contextLength) {
        break;
      }
    }
  }

  let filePrefix = fullFileContentsList
    .slice(curStartLine, maxStartLine)
    .join("\n");
  let fileSuffix = fullFileContentsList
    .slice(minEndLine, curEndLine - 1)
    .join("\n");

  if (rif.contents.length > 0) {
    let lines = rif.contents.split(/\r?\n/);
    let firstLine = lines[0] || null;
    while (firstLine && firstLine.trim() === "") {
      filePrefix += firstLine;
      rif.contents = rif.contents.substring(firstLine.length);
      lines = rif.contents.split(/\r?\n/);
      firstLine = lines[0] || null;
    }

    let lastLine = lines[lines.length - 1] || null;
    while (lastLine && lastLine.trim() === "") {
      fileSuffix = lastLine + fileSuffix;
      rif.contents = rif.contents.substring(
        0,
        rif.contents.length - lastLine.length,
      );
      lines = rif.contents.split(/\r?\n/);
      lastLine = lines[lines.length - 1] || null;
    }

    while (rif.contents.startsWith("\n")) {
      filePrefix += "\n";
      rif.contents = rif.contents.substring(1);
    }
    while (rif.contents.endsWith("\n")) {
      fileSuffix = `\n${fileSuffix}`;
      rif.contents = rif.contents.substring(0, rif.contents.length - 1);
    }
  }
  return { filePrefix, fileSuffix, contents: rif.contents, maxTokens };
}

function compilePrompt(
  filePrefix: string,
  contents: string,
  fileSuffix: string,
  input: string,
): string {
  if (contents.trim() === "") {
    // Separate prompt for insertion at the cursor, the other tends to cause it to repeat whole file
    return `\
<file_prefix>
${filePrefix}
</file_prefix>
<insertion_code_here>
<file_suffix>
${fileSuffix}
</file_suffix>
<user_request>
${input}
</user_request>

Please output the code to be inserted at the cursor in order to fulfill the user_request. Do NOT preface your answer or write anything other than code. You should not write any tags, just the code. Make sure to correctly indent the code:`;
  }

  let prompt = PROMPT;
  if (filePrefix.trim() !== "") {
    prompt += `
<file_prefix>
${filePrefix}
</file_prefix>`;
  }
  prompt += `
<code_to_edit>
${contents}
</code_to_edit>`;

  if (fileSuffix.trim() !== "") {
    prompt += `
<file_suffix>
${fileSuffix}
</file_suffix>`;
  }
  prompt += `
<user_request>
${input}
</user_request>
<modified_code_to_edit>
`;

  return prompt;
}

function isEndLine(line: string) {
  return (
    line.includes("</modified_code_to_edit>") ||
    line.includes("</code_to_edit>") ||
    line.includes("[/CODE]")
  );
}

function lineToBeIgnored(line: string, isFirstLine = false): boolean {
  return (
    line.includes("```") ||
    line.includes("<modified_code_to_edit>") ||
    line.includes("<file_prefix>") ||
    line.includes("</file_prefix>") ||
    line.includes("<file_suffix>") ||
    line.includes("</file_suffix>") ||
    line.includes("<user_request>") ||
    line.includes("</user_request>") ||
    line.includes("<code_to_edit>")
  );
}

const EditSlashCommand: SlashCommand = {
  name: "edit",
  description: "Edit selected code",
  run: async function* ({ ide, llm, input, history, contextItems, params }) {
    let contextItemToEdit = contextItems.find(
      (item: ContextItemWithId) =>
        item.editing && item.id.providerTitle === "code",
    );
    if (!contextItemToEdit) {
      contextItemToEdit = contextItems.find(
        (item: ContextItemWithId) => item.id.providerTitle === "code",
      );
    }

    if (!contextItemToEdit) {
      yield "Please highlight the code you want to edit, then press `cmd/ctrl+shift+L` to add it to chat";
      return;
    }

    // Strip unecessary parts of the input (the fact that you have to do this is suboptimal, should be refactored away)
    let content = history[history.length - 1].content;
    if (typeof content !== "string") {
      content.forEach((part) => {
        if (part.text?.startsWith("/edit")) {
          part.text = part.text.replace("/edit", "").trimStart();
        }
      });
    } else if (input?.startsWith("/edit")) {
      content = input.replace("/edit", "").trimStart();
    } else if (input?.startsWith("/comment")) {
      content = input.replace("/comment", "").trimStart();
    }
    let userInput = stripImages(content).replace(
      `\`\`\`${contextItemToEdit.name}\n${contextItemToEdit.content}\n\`\`\`\n`,
      "",
    );
    // if the above replace fails to find a match, the code will still be present
    // in the userInput. Replace it with input if available.
    if (userInput.includes("```") && (input !== "" || !input)) {
      userInput = input;
    }

    const rif: RangeInFileWithContents =
      ctxItemToRifWithContents(contextItemToEdit);

    await ide.saveFile(rif.filepath);
    const fullFileContents = await ide.readFile(rif.filepath);

    let { filePrefix, contents, fileSuffix, maxTokens } = await getPromptParts(
      rif,
      fullFileContents,
      llm,
      userInput,
      params?.tokenLimit,
    );
    const [dedentedContents, commonWhitespace] =
      dedentAndGetCommonWhitespace(contents);
    contents = dedentedContents;

    const prompt = compilePrompt(filePrefix, contents, fileSuffix, userInput);
    const fullFileContentsLines = fullFileContents.split("\n");
    const fullPrefixLines = fullFileContentsLines.slice(
      0,
      Math.max(0, rif.range.start.line - 1),
    );
    const fullSuffixLines = fullFileContentsLines.slice(rif.range.end.line);

    let linesToDisplay: string[] = [];

    async function sendDiffUpdate(lines: string[], final = false) {
      const completion = lines.join("\n");

      // Don't do this at the very end, just show the inserted code
      if (final) {
        linesToDisplay = [];
      }

      // Only recalculate at every new-line, because this is sort of expensive
      else if (completion.endsWith("\n")) {
        const contentsLines = rif.contents.split("\n");
        let rewrittenLines = 0;
        for (const line of lines) {
          for (let i = rewrittenLines; i < contentsLines.length; i++) {
            if (
              //   difflib.SequenceMatcher(
              //     null, line, contentsLines[i]
              //   ).ratio()
              //   > 0.7
              line.trim() === contentsLines[i].trim() && // Temp replacement for difflib (TODO)
              contentsLines[i].trim() !== ""
            ) {
              rewrittenLines = i + 1;
              break;
            }
          }
        }
        linesToDisplay = contentsLines.slice(rewrittenLines);
      }

      const newFileContents = `${fullPrefixLines.join("\n")}\n${completion}\n${
        linesToDisplay.length > 0 ? `${linesToDisplay.join("\n")}\n` : ""
      }${fullSuffixLines.join("\n")}`;

      const stepIndex = history.length - 1;

      await ide.showDiff(rif.filepath, newFileContents, stepIndex);
    }

    // Important state variables
    // -------------------------
    const originalLines = rif.contents === "" ? [] : rif.contents.split("\n");
    // In the actual file, taking into account block offset
    let currentLineInFile = rif.range.start.line;
    let currentBlockLines: string[] = [];
    let originalLinesBelowPreviousBlocks = originalLines;
    // The start of the current block in file, taking into account block offset
    let currentBlockStart = -1;
    let offsetFromBlocks = 0;

    // Don't end the block until you've matched N simultaneous lines
    // This helps avoid many tiny blocks
    const LINES_TO_MATCH_BEFORE_ENDING_BLOCK = 2;
    // If a line has been matched at the end of the block, this is its index within originalLinesBelowPreviousBlocks
    // Except we are keeping track of multiple potentialities, so it's a list
    // We always check the lines following each of these leads, but if multiple make it out at the end, we use the first one
    // This is a tuple of (index_of_last_matched_line, number_of_lines_matched)
    let indicesOfLastMatchedLines: [number, number][] = [];

    async function handleGeneratedLine(line: string) {
      if (currentBlockLines.length === 0) {
        // Set this as the start of the next block
        currentBlockStart =
          rif.range.start.line +
          originalLines.length -
          originalLinesBelowPreviousBlocks.length +
          offsetFromBlocks;
        if (
          originalLinesBelowPreviousBlocks.length > 0 &&
          line === originalLinesBelowPreviousBlocks[0]
        ) {
          // Line is equal to the next line in file, move past this line
          originalLinesBelowPreviousBlocks =
            originalLinesBelowPreviousBlocks.slice(1);
          return;
        }
      }

      // In a block, and have already matched at least one line
      // Check if the next line matches, for each of the candidates
      const matchesFound: any[] = [];
      let firstValidMatch: any = null;
      for (const [
        index_of_last_matched_line,
        num_lines_matched,
      ] of indicesOfLastMatchedLines) {
        if (
          index_of_last_matched_line + 1 <
            originalLinesBelowPreviousBlocks.length &&
          line ===
            originalLinesBelowPreviousBlocks[index_of_last_matched_line + 1]
        ) {
          matchesFound.push([
            index_of_last_matched_line + 1,
            num_lines_matched + 1,
          ]);
          if (
            firstValidMatch === null &&
            num_lines_matched + 1 >= LINES_TO_MATCH_BEFORE_ENDING_BLOCK
          ) {
            firstValidMatch = [
              index_of_last_matched_line + 1,
              num_lines_matched + 1,
            ];
          }
        }
      }
      indicesOfLastMatchedLines = matchesFound;

      if (firstValidMatch !== null) {
        // We've matched the required number of lines, insert suggestion!

        // We added some lines to the block that were matched (including maybe some blank lines)
        // So here we will strip all matching lines from the end of currentBlockLines
        const linesStripped: string[] = [];
        let indexOfLastLineInBlock: number = firstValidMatch[0];
        while (
          currentBlockLines.length > 0 &&
          currentBlockLines[currentBlockLines.length - 1] ===
            originalLinesBelowPreviousBlocks[indexOfLastLineInBlock - 1]
        ) {
          linesStripped.push(currentBlockLines.pop() as string);
          indexOfLastLineInBlock -= 1;
        }

        // Reset current block / update variables
        currentLineInFile += 1;
        offsetFromBlocks += currentBlockLines.length;
        originalLinesBelowPreviousBlocks =
          originalLinesBelowPreviousBlocks.slice(indexOfLastLineInBlock + 1);
        currentBlockLines = [];
        currentBlockStart = -1;
        indicesOfLastMatchedLines = [];

        return;
      }

      // Always look for new matching candidates
      const newMatches: any[] = [];
      for (let i = 0; i < originalLinesBelowPreviousBlocks.length; i++) {
        const ogLine = originalLinesBelowPreviousBlocks[i];
        // TODO: It's a bit sus to be disqualifying empty lines.
        // What you ideally do is find ALL matches, and then throw them out as you check the following lines
        if (ogLine === line) {
          // and og_line.trim() !== "":
          newMatches.push([i, 1]);
        }
      }
      indicesOfLastMatchedLines = indicesOfLastMatchedLines.concat(newMatches);

      // Make sure they are sorted by index
      indicesOfLastMatchedLines = indicesOfLastMatchedLines.sort(
        (a, b) => a[0] - b[0],
      );

      currentBlockLines.push(line);
    }

    let messages = history;
    messages[messages.length - 1] = { role: "user", content: prompt };

    let linesOfPrefixCopied = 0;
    const lines = [];
    let unfinishedLine = "";
    let completionLinesCovered = 0;
    let repeatingFileSuffix = false;
    const lineBelowHighlightedRange = fileSuffix.trim().split("\n")[0];

    // Use custom templates defined by the model
    const template = llm.promptTemplates?.edit;
    let generator: AsyncGenerator<string>;
    if (template) {
      const rendered = llm.renderPromptTemplate(
        template,
        // typeof template === 'string' ? template : template.prompt,
        messages.slice(0, messages.length - 1),
        {
          codeToEdit: rif.contents,
          userInput,
          filePrefix: filePrefix,
          fileSuffix: fileSuffix,

          // Some built-in templates use these instead of the above
          prefix: filePrefix,
          suffix: fileSuffix,

          language: getMarkdownLanguageTagForFile(rif.filepath),
          systemMessage: llm.systemMessage ?? "",
          // "contextItems": (await sdk.getContextItemChatMessages()).map(x => x.content || "").join("\n\n"),
        },
      );
      if (typeof rendered === "string") {
        messages = [
          {
            role: "user",
            content: rendered,
          },
        ];
      } else {
        messages = rendered;
      }

      const completion = llm.streamComplete(rendered as string, {
        maxTokens: Math.min(maxTokens, Math.floor(llm.contextLength / 2), 4096),
        raw: true,
      });
      let lineStream = streamLines(completion);

      lineStream = filterEnglishLinesAtStart(lineStream);

      lineStream = filterEnglishLinesAtEnd(filterCodeBlockLines(lineStream));
      lineStream = stopAtLines(lineStream, () => {});

      generator = streamWithNewLines(
        fixCodeLlamaFirstLineIndentation(lineStream),
      );
    } else {
      async function* gen() {
        for await (const chunk of llm.streamChat(messages, {
          temperature: 0.5, // TODO
          maxTokens: Math.min(
            maxTokens,
            Math.floor(llm.contextLength / 2),
            4096,
          ),
        })) {
          yield stripImages(chunk.content);
        }
      }

      generator = gen();
    }

    for await (const chunk of generator) {
      // Stop early if it is repeating the fileSuffix or the step was deleted
      if (repeatingFileSuffix) {
        break;
      }

      // Allow stopping breakpoints
      yield undefined;

      // Accumulate lines
      const chunkLines = chunk.split("\n");
      chunkLines[0] = unfinishedLine + chunkLines[0];
      if (chunk.endsWith("\n")) {
        unfinishedLine = "";
        chunkLines.pop(); // because this will be an empty string
      } else {
        unfinishedLine = chunkLines.pop() ?? "";
      }

      // Deal with newly accumulated lines
      for (let i = 0; i < chunkLines.length; i++) {
        // Trailing whitespace doesn't matter
        chunkLines[i] = chunkLines[i].trimEnd();
        chunkLines[i] = commonWhitespace + chunkLines[i];

        // Lines that should signify the end of generation
        if (isEndLine(chunkLines[i])) {
          break;
        }
        // Lines that should be ignored, like the <> tags
        if (lineToBeIgnored(chunkLines[i], completionLinesCovered === 0)) {
          continue; // noice
        }
        // Check if we are currently just copying the prefix
        if (
          (linesOfPrefixCopied > 0 || completionLinesCovered === 0) &&
          linesOfPrefixCopied < filePrefix.split("\n").length &&
          chunkLines[i] === fullPrefixLines[linesOfPrefixCopied]
        ) {
          // This is a sketchy way of stopping it from repeating the filePrefix. Is a bug if output happens to have a matching line
          linesOfPrefixCopied += 1;
          continue; // also nice
        }
        // Because really short lines might be expected to be repeated, this is only a !heuristic!
        // Stop when it starts copying the fileSuffix
        if (
          chunkLines[i].trim() === lineBelowHighlightedRange.trim() &&
          chunkLines[i].trim().length > 4 &&
          !(
            originalLinesBelowPreviousBlocks.length > 0 &&
            chunkLines[i].trim() === originalLinesBelowPreviousBlocks[0].trim()
          )
        ) {
          repeatingFileSuffix = true;
          break;
        }

        lines.push(chunkLines[i]);
        completionLinesCovered += 1;
        currentLineInFile += 1;
      }

      await sendDiffUpdate(
        lines.concat([
          unfinishedLine?.startsWith("<")
            ? commonWhitespace
            : commonWhitespace + unfinishedLine,
        ]),
      );
    }

    // Add the unfinished line
    if (
      unfinishedLine !== "" &&
      !lineToBeIgnored(unfinishedLine, completionLinesCovered === 0) &&
      !isEndLine(unfinishedLine)
    ) {
      unfinishedLine = commonWhitespace + unfinishedLine;
      lines.push(unfinishedLine);
      await handleGeneratedLine(unfinishedLine);
      completionLinesCovered += 1;
      currentLineInFile += 1;
    }

    await sendDiffUpdate(lines, true);

    if (params?.recap) {
      const prompt = `This is the code before editing:
\`\`\`
${contents}
\`\`\`

This is the code after editing:

\`\`\`
${lines.join("\n")}
\`\`\`

Please briefly explain the changes made to the code above. Give no more than 2-3 sentences, and use markdown bullet points:`;

      for await (const update of llm.streamComplete(prompt)) {
        yield update;
      }
    }
  },
};

export default EditSlashCommand;<|MERGE_RESOLUTION|>--- conflicted
+++ resolved
@@ -1,3 +1,4 @@
+import { ContextItemWithId, ILLM, SlashCommand } from "../../";
 import {
   filterCodeBlockLines,
   filterEnglishLinesAtEnd,
@@ -5,17 +6,9 @@
   fixCodeLlamaFirstLineIndentation,
   stopAtLines,
   streamWithNewLines,
-<<<<<<< HEAD
-} from "../../autocomplete/streamTransforms/lineStream.js";
-import { streamLines } from "../../diff/util.js";
-import { ContextItemWithId, ILLM, SlashCommand } from "../../index.js";
-import { stripImages } from "../../llm/countTokens.js";
-=======
 } from "../../autocomplete/lineStream";
 import { streamLines } from "../../diff/util";
-import { ContextItemWithId, ILLM, SlashCommand } from "../../";
 import { stripImages } from "../../llm/images";
->>>>>>> c704783d
 import {
   dedentAndGetCommonWhitespace,
   getMarkdownLanguageTagForFile,
