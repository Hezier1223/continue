import path from "path";

import Handlebars from "handlebars";
import * as YAML from "yaml";

import { walkDir } from "../indexing/walkDir";
import { renderTemplatedString } from "../promptFiles/v1/renderTemplatedString";
import { getBasename } from "../util/index";
import { renderChatMessage } from "../util/messageContent";

import type {
  ChatMessage,
  ContextItem,
  ContinueSDK,
  IContextProvider,
  IDE,
  SlashCommand,
} from "..";

export const DEFAULT_PROMPTS_FOLDER = ".prompts";

export async function getPromptFiles(
  ide: IDE,
  dir: string,
): Promise<{ path: string; content: string }[]> {
  try {
    const exists = await ide.fileExists(dir);

    if (!exists) {
      return [];
    }

    const paths = await walkDir(dir, ide, { ignoreFiles: [] });
    const results = paths.map(async (path) => {
      const content = await ide.readFile(path);
      return { path, content };
    });
    return Promise.all(results);
  } catch (e) {
    console.error(e);
    return [];
  }
}

const DEFAULT_PROMPT_FILE = `# This is an example ".prompt" file
# It is used to define and reuse prompts within Continue
# Continue will automatically create a slash command for each prompt in the .prompts folder
# To learn more, see the full .prompt file reference: https://docs.continue.dev/features/prompt-files
temperature: 0.0
---
{{{ diff }}}

Give me feedback on the above changes. For each file, you should output a markdown section including the following:
- If you found any problems, an h3 like "❌ <filename>"
- If you didn't find any problems, an h3 like "✅ <filename>"
- If you found any problems, add below a bullet point description of what you found, including a minimal code snippet explaining how to fix it
- If you didn't find any problems, you don't need to add anything else

Here is an example. The example is surrounded in backticks, but your response should not be:

\`\`\`
### ✅ <Filename1>

### ❌ <Filename2>

<Description>
\`\`\`

You should look primarily for the following types of issues, and only mention other problems if they are highly pressing.

- console.logs that have been left after debugging
- repeated code
- algorithmic errors that could fail under edge cases
- something that could be refactored

Make sure to review ALL files that were changed, do not skip any.
`;

export async function createNewPromptFile(
  ide: IDE,
  promptPath: string | undefined,
): Promise<void> {
  const workspaceDirs = await ide.getWorkspaceDirs();
  if (workspaceDirs.length === 0) {
    throw new Error(
      "No workspace directories found. Make sure you've opened a folder in your IDE.",
    );
  }
  const promptFilePath = path.join(
    workspaceDirs[0],
    promptPath ?? DEFAULT_PROMPTS_FOLDER,
    "new-prompt-file.prompt",
  );

  await ide.writeFile(promptFilePath, DEFAULT_PROMPT_FILE);
  await ide.openFile(promptFilePath);
}

export function slashCommandFromPromptFile(
  path: string,
  content: string,
): SlashCommand | null {
  const { name, description, systemMessage, prompt, version } = parsePromptFile(
    path,
    content,
  );

  if (version !== 1) {
    return null;
  }

  return {
    name,
    description,
    run: async function* (context) {
      const originalSystemMessage = context.llm.systemMessage;
      context.llm.systemMessage = systemMessage;

      const userInput = extractUserInput(context.input, name);
      const renderedPrompt = await renderPrompt(prompt, context, userInput);
      const messages = updateChatHistory(
        context.history,
        name,
        renderedPrompt,
        systemMessage,
      );

      for await (const chunk of context.llm.streamChat(
        messages,
        new AbortController().signal,
      )) {
<<<<<<< HEAD
        yield renderChatMessage(chunk);
=======
        yield stripImages(chunk.content);
>>>>>>> 315f75e7
      }

      context.llm.systemMessage = originalSystemMessage;
    },
  };
}

function parsePromptFile(path: string, content: string) {
  let [preambleRaw, prompt] = content.split("\n---\n");
  if (prompt === undefined) {
    prompt = preambleRaw;
    preambleRaw = "";
  }

  const preamble = YAML.parse(preambleRaw) ?? {};
  const name = preamble.name ?? getBasename(path).split(".prompt")[0];
  const description = preamble.description ?? name;
  const version = preamble.version ?? 2;

  let systemMessage: string | undefined = undefined;
  if (prompt.includes("<system>")) {
    systemMessage = prompt.split("<system>")[1].split("</system>")[0].trim();
    prompt = prompt.split("</system>")[1].trim();
  }

  return { name, description, systemMessage, prompt, version };
}

function extractUserInput(input: string, commandName: string): string {
  if (input.startsWith(`/${commandName}`)) {
    return input.slice(commandName.length + 1).trimStart();
  }
  return input;
}

async function renderPrompt(
  prompt: string,
  context: ContinueSDK,
  userInput: string,
) {
  const helpers = getContextProviderHelpers(context);

  // A few context providers that don't need to be in config.json to work in .prompt files
  const diff = await context.ide.getDiff(false);
  const currentFile = await context.ide.getCurrentFile();
  const inputData: Record<string, string> = {
    diff: diff.join("\n"),
    input: userInput,
  };
  if (currentFile) {
    inputData.currentFile = currentFile.path;
  }

  return renderTemplatedString(
    prompt,
    context.ide.readFile.bind(context.ide),
    inputData,
    helpers,
  );
}

function getContextProviderHelpers(
  context: ContinueSDK,
): Array<[string, Handlebars.HelperDelegate]> | undefined {
  return context.config.contextProviders?.map((provider: IContextProvider) => [
    provider.description.title,
    async (helperContext: any) => {
      const items = await provider.getContextItems(helperContext, {
        config: context.config,
        embeddingsProvider: context.config.embeddingsProvider,
        fetch: context.fetch,
        fullInput: context.input,
        ide: context.ide,
        llm: context.llm,
        reranker: context.config.reranker,
        selectedCode: context.selectedCode,
      });

      items.forEach((item) =>
        context.addContextItem(createContextItem(item, provider)),
      );

      return items.map((item) => item.content).join("\n\n");
    },
  ]);
}

function createContextItem(item: ContextItem, provider: IContextProvider) {
  return {
    ...item,
    id: {
      itemId: item.description,
      providerTitle: provider.description.title,
    },
  };
}

function updateChatHistory(
  history: ChatMessage[],
  commandName: string,
  renderedPrompt: string,
  systemMessage?: string,
) {
  const messages = [...history];

  for (let i = messages.length - 1; i >= 0; i--) {
    const message = messages[i];
    const { role, content } = message;
    if (role !== "user") {
      continue;
    }

    if (Array.isArray(content)) {
      if (content.some((part) => part.text?.startsWith(`/${commandName}`))) {
        messages[i] = updateArrayContent(
          messages[i],
          commandName,
          renderedPrompt,
        );
        break;
      }
    } else if (
      typeof content === "string" &&
      content.startsWith(`/${commandName}`)
    ) {
      messages[i] = { ...message, content: renderedPrompt };
      break;
    }
  }

  if (systemMessage) {
    messages[0]?.role === "system"
      ? (messages[0].content = systemMessage)
      : messages.unshift({ role: "system", content: systemMessage });
  }

  return messages;
}

function updateArrayContent(
  message: any,
  commandName: string,
  renderedPrompt: string,
) {
  return {
    ...message,
    content: message.content.map((part: any) =>
      part.text?.startsWith(`/${commandName}`)
        ? { ...part, text: renderedPrompt }
        : part,
    ),
  };
}<|MERGE_RESOLUTION|>--- conflicted
+++ resolved
@@ -129,11 +129,7 @@
         messages,
         new AbortController().signal,
       )) {
-<<<<<<< HEAD
         yield renderChatMessage(chunk);
-=======
-        yield stripImages(chunk.content);
->>>>>>> 315f75e7
       }
 
       context.llm.systemMessage = originalSystemMessage;
