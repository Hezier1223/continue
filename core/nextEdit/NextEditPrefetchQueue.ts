--- conflicted
+++ resolved
@@ -8,13 +8,12 @@
 }
 
 /**
-<<<<<<< HEAD
+ * Keeps a queue of the broken down diffs from a changed editable range, as determined in core/nextEdit/diff.ts
+ */
+/**
  * This is where the chain is stored. Think of it as a regular queue, but being a singleton because we need one source of truth for the chain.
  * I originally intended this to be a separate data structure to handle prefetching next edit outcomes from the model in the background.
  * Due to subpar results, lack of satisfactory next edit location suggestion algorithms and token cost/latency issues, I scratched the idea.
-=======
- * Keeps a queue of the broken down diffs from a changed editable range, as determined in core/nextEdit/diff.ts
->>>>>>> 35f2d9de
  */
 export class PrefetchQueue {
   private static instance: PrefetchQueue | null = null;
