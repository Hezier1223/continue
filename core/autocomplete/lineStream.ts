--- conflicted
+++ resolved
@@ -63,14 +63,8 @@
       continue;
     }
 
-<<<<<<< HEAD
-    const dist = distance(nextLine.trim(), line);
-    const lineQualifies = nextLine.length > 4 && line.length > 4;
-    if (lineQualifies && dist / line.length < 0.1) {
-=======
     let lineQualifies = nextLine.length > 4 && line.length > 4;
     if (lineQualifies && distance(nextLine.trim(), line) / line.length < 0.1) {
->>>>>>> 3c954dd8
       break;
     }
     yield nextLine;
