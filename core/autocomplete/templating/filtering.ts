--- conflicted
+++ resolved
@@ -3,11 +3,8 @@
 import {
   AutocompleteCodeSnippet,
   AutocompleteSnippet,
-<<<<<<< HEAD
+  AutocompleteSnippetType,
   AutocompleteStaticSnippet,
-=======
-  AutocompleteSnippetType,
->>>>>>> a1d830e3
 } from "../snippets/types";
 import { HelperVars } from "../util/HelperVars";
 import { formatOpenedFilesContext } from "./formatOpenedFilesContext";
